--- conflicted
+++ resolved
@@ -16,28 +16,18 @@
 TARGET_SOURCES_BUILD := src/main/main.cpp
 TARGET_SOURCES_TEST := $(wildcard src/test/*.cpp) test_interposer.cpp fakelogger.cpp mock_sas.cpp fakecurl.cpp
 TARGET_SOURCES := $(filter-out $(TARGET_SOURCES_BUILD) $(TARGET_SOURCES_TEST), $(wildcard src/main/*.cpp) $(wildcard src/main/**/*.cpp))
-<<<<<<< HEAD
-TARGET_SOURCES += log.cpp logger.cpp unique.cpp signalhandler.cpp alarm.cpp httpstack.cpp httpstack_utils.cpp accesslogger.cpp utils.cpp health_checker.cpp exception_handler.cpp
-=======
 TARGET_SOURCES += log.cpp logger.cpp unique.cpp signalhandler.cpp alarm.cpp httpstack.cpp httpstack_utils.cpp accesslogger.cpp utils.cpp health_checker.cpp exception_handler.cpp httpconnection.cpp statistic.cpp baseresolver.cpp dnscachedresolver.cpp dnsparser.cpp zmq_lvc.cpp httpresolver.cpp counter.cpp
->>>>>>> 9a7d904e
 TARGET_EXTRA_OBJS_TEST := gmock-all.o gtest-all.o
 INCLUDE_DIR := ${ROOT}/src/include
 LIB_DIR := ${INSTALL_DIR}/lib
 CPPFLAGS := -ggdb -I${INCLUDE_DIR} -I${ROOT}/modules/cpp-common/include -I${ROOT}/modules/rapidjson/include -I${ROOT}/modules/sas-client/include -std=c++0x -I${INSTALL_DIR}/include -Werror 
 CPPFLAGS_BUILD := -O0
-<<<<<<< HEAD
-CPPFLAGS_TEST := -O0 -fprofile-arcs -ftest-coverage -DUNITTEST -I${ROOT}/src/test/ -I${ROOT}/modules/cpp-common/test_utils/ -fno-access-control -I$(GTEST_DIR)/include -I$(GMOCK_DIR)/include
-=======
 CPPFLAGS_TEST := -O0 -fprofile-arcs -ftest-coverage -DUNIT_TEST -I${ROOT}/src/test/ -I${ROOT}/modules/cpp-common/test_utils/ -fno-access-control -I$(GTEST_DIR)/include -I$(GMOCK_DIR)/include
->>>>>>> 9a7d904e
 LDFLAGS := -L${INSTALL_DIR}/lib -lrt -lpthread -lcurl -levent -lboost_program_options -lboost_regex -lzmq -lc -lboost_filesystem -lboost_system -levhtp \
            -levent_pthreads -lcares
-LDFLAGS_BUILD := -lsas
+LDFLAGS_BUILD := -lsas -lz
 LDFLAGS_TEST := -ldl
 
-<<<<<<< HEAD
-=======
 TEST_XML = $(TEST_OUT_DIR)/test_detail_$(TARGET_TEST).xml
 COVERAGE_XML = $(TEST_OUT_DIR)/coverage_$(TARGET_TEST).xml
 COVERAGE_LIST_TMP = $(TEST_OUT_DIR)/coverage_list_tmp
@@ -51,7 +41,6 @@
                 *.gcov \
 		${OBJ_DIR_TEST}/chronos.memcheck
 
->>>>>>> 9a7d904e
 # Now the GMock / GTest boilerplate.
 GTEST_HEADERS := $(GTEST_DIR)/include/gtest/*.h \
                  $(GTEST_DIR)/include/gtest/internal/*.h
@@ -137,7 +126,6 @@
 	valgrind ${VG_OPTS} ${TARGET_BIN_TEST}
 
 .PHONY: coverage
-<<<<<<< HEAD
 coverage: ${TARGET_BIN_TEST}
 	-rm ${OBJ_DIR_TEST}/src/main/*.gcda 2> /dev/null
 	@mkdir -p gcov
@@ -153,7 +141,6 @@
 	  fi                                                                         \
 	done
 	@mv *.gcov gcov/
-=======
 coverage: | run_test
 	$(GCOVR) $(COVERAGEFLAGS) --xml > $(COVERAGE_XML)
 
@@ -183,7 +170,6 @@
 .PHONY: coverage_raw
 coverage_raw: | run_test
 	$(GCOVR) $(COVERAGEFLAGS) --keep
->>>>>>> 9a7d904e
 
 # Build rules for GMock/GTest library.
 $(OBJ_DIR_TEST)/gtest-all.o : $(GTEST_SRCS_)
