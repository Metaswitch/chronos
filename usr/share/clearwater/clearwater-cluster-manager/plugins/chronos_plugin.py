--- conflicted
+++ resolved
@@ -62,24 +62,16 @@
         {}
         [cluster]
         localhost = {}
-<<<<<<< HEAD
-        ''').format(WARNING_HEADER, current_server))
-        for node in joining_servers:
-            f.write('joining = {}\n'.format(node))
-        for node in staying_servers:
-            f.write('node = {}\n'.format(node))
-        for node in leaving_servers:
-            f.write('leaving = {}\n'.format(node))
-=======
         ''').format(WARNING_HEADER, current_server)
 
+    for node in joining_servers:
+        contents += 'joining = {}\n'.format(node)
     for node in staying_servers:
         contents += 'node = {}\n'.format(node)
     for node in leaving_servers:
         contents += 'leaving = {}\n'.format(node)
 
     safely_write(filename, contents)
->>>>>>> 0f341e01
 
 class ChronosPlugin(SynchroniserPluginBase):
     def __init__(self, params):
