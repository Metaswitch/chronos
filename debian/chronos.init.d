--- conflicted
+++ resolved
@@ -184,11 +184,7 @@
         esac
         ;;
   *)
-<<<<<<< HEAD
-        echo "Usage: $SCRIPTNAME {start|stop|status|restart|force-reload|scale-up|scale-down|wait-sync}" >&2
-=======
-        echo "Usage: $SCRIPTNAME {start|stop|run|status|restart|force-reload}" >&2
->>>>>>> b32ea4af
+        echo "Usage: $SCRIPTNAME {start|stop|run|status|restart|force-reload|scale-up|scale-down|wait-sync}" >&2
         exit 3
         ;;
 esac
