--- conflicted
+++ resolved
@@ -18,37 +18,26 @@
                                          HttpResolver* resolver,
                                          BaseCommunicationMonitor* comm_monitor) :
   _site_name(remote_site),
-<<<<<<< HEAD
-  _http_client(new HttpClient(false,
-                              resolver,
-                              nullptr,
-                              nullptr,
-                              SASEvent::HttpLogLevel::NONE,
-                              nullptr,
-                              false,
-                              true)),
-  _http_conn(new HttpConnection(remote_site,
-                                _http_client)),
-=======
->>>>>>> 2e0013ec
   _comm_monitor(comm_monitor)
 {
   std::string bind_address;
   __globals->get_bind_address(bind_address);
-  _http = new HttpConnection(remote_site,
-                             false,
-                             resolver,
-                             nullptr,
-                             nullptr,
-                             SASEvent::HttpLogLevel::NONE,
-                             nullptr,
-                             "http",
-                             false,
-                             true,
-                             -1,
-                             false,
-                             "",
-                             bind_address);
+
+  _http_client = new HttpClient(false,
+                                resolver,
+                                nullptr,
+                                nullptr,
+                                SASEvent::HttpLogLevel::NONE,
+                                nullptr,
+                                false,
+                                true,
+                                -1,
+                                false,
+                                "",
+                                bind_address);
+
+  _http_conn = new HttpConnection(remote_site,
+                                  _http_client)),
 }
 
 ChronosGRConnection::~ChronosGRConnection()
