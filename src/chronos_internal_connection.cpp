--- conflicted
+++ resolved
@@ -33,16 +33,8 @@
                                                      Alarm* alarm,
                                                      SNMP::U32Scalar* remaining_nodes_scalar,
                                                      SNMP::CounterTable* timers_processed_table,
-<<<<<<< HEAD
                                                      SNMP::CounterTable* invalid_timers_processed_table,
                                                      bool resync_on_start) :
-  _http(new HttpClient(false,
-                       resolver,
-                       SASEvent::HttpLogLevel::NONE,
-                       NULL)),
-=======
-                                                     SNMP::CounterTable* invalid_timers_processed_table) :
->>>>>>> 2e0013ec
   _handler(handler),
   _replicator(replicator),
   _alarm(alarm),
@@ -52,6 +44,7 @@
 {
   std::string bind_address;
   __globals->get_bind_address(bind_address);
+
   _http = new HttpClient(false,
                          resolver,
                          nullptr,
