/**
 * @file chronos_internal_connection.cpp
 *
 * Project Clearwater - IMS in the Cloud
 * Copyright (C) 2015  Metaswitch Networks Ltd
 *
 * This program is free software: you can redistribute it and/or modify it
 * under the terms of the GNU General Public License as published by the
 * Free Software Foundation, either version 3 of the License, or (at your
 * option) any later version, along with the "Special Exception" for use of
 * the program along with SSL, set forth below. This program is distributed
 * in the hope that it will be useful, but WITHOUT ANY WARRANTY;
 * without even the implied warranty of MERCHANTABILITY or FITNESS FOR
 * A PARTICULAR PURPOSE.  See the GNU General Public License for more
 * details. You should have received a copy of the GNU General Public
 * License along with this program.  If not, see
 * <http://www.gnu.org/licenses/>.
 *
 * The author can be reached by email at clearwater@metaswitch.com or by
 * post at Metaswitch Networks Ltd, 100 Church St, Enfield EN2 6BQ, UK
 *
 * Special Exception
 * Metaswitch Networks Ltd  grants you permission to copy, modify,
 * propagate, and distribute a work formed by combining OpenSSL with The
 * Software, or a work derivative of such a combination, even if such
 * copying, modification, propagation, or distribution would otherwise
 * violate the terms of the GPL. You must comply with the GPL in all
 * respects for all of the code used other than OpenSSL.
 * "OpenSSL" means OpenSSL toolkit software distributed by the OpenSSL
 * Project and licensed under the OpenSSL Licenses, or a work based on such
 * software and licensed under the OpenSSL Licenses.
 * "OpenSSL Licenses" means the OpenSSL License and Original SSLeay License
 * under which the OpenSSL Project distributes the OpenSSL toolkit software,
 * as those licenses appear in the file LICENSE-OPENSSL.
 */

#include <string>
#include <map>
#include "rapidjson/writer.h"
#include "rapidjson/stringbuffer.h"
#include "rapidjson/document.h"

#include "utils.h"
#include "log.h"
#include "sas.h"
#include "sasevent.h"
#include "httpconnection.h"
#include "chronos_internal_connection.h"
#include "json_parse_utils.h"
#include "timer.h"
#include "constants.h"
#include "globals.h"
#include "chronos_pd_definitions.h"

ChronosInternalConnection::ChronosInternalConnection(HttpResolver* resolver,
                                                     TimerHandler* handler,
                                                     Replicator* replicator,
                                                     Alarm* alarm,
                                                     SNMP::U32Scalar* remaining_nodes_scalar,
                                                     SNMP::CounterTable* timers_processed_table,
                                                     SNMP::CounterTable* invalid_timers_processed_table) :
  _http(new HttpClient(false,
                       resolver,
                       SASEvent::HttpLogLevel::NONE,
                       NULL)),
  _handler(handler),
  _replicator(replicator),
  _alarm(alarm),
  _remaining_nodes_scalar(remaining_nodes_scalar),
  _timers_processed_table(timers_processed_table),
  _invalid_timers_processed_table(invalid_timers_processed_table)
{
  // Create an updater to control when Chronos should resynchronise. This uses
  // SIGUSR1 rather than the default SIGHUP, and we should resynchronise on
  // start up
  _updater = new Updater<void, ChronosInternalConnection>
                   (this,
                   std::mem_fun(&ChronosInternalConnection::resynchronize),
                   &_sigusr1_handler,
                   true);

  // Zero the statistic to start with
  if (_remaining_nodes_scalar)
  {
    _remaining_nodes_scalar->value = 0;
  }
}

ChronosInternalConnection::~ChronosInternalConnection()
{
  delete _updater; _updater = NULL;
  delete _http; _http = NULL;
}

void ChronosInternalConnection::resynchronize()
{
  // Get the cluster nodes
  std::vector<std::string> cluster_nodes;
  std::vector<std::string> joining_nodes;
  __globals->get_cluster_joining_addresses(joining_nodes);
  std::vector<std::string> staying_nodes;
  __globals->get_cluster_staying_addresses(staying_nodes);
  std::vector<std::string> leaving_nodes;
  __globals->get_cluster_leaving_addresses(leaving_nodes);

  cluster_nodes.insert(cluster_nodes.end(),
                       joining_nodes.begin(),
                       joining_nodes.end());
  cluster_nodes.insert(cluster_nodes.end(),
                       staying_nodes.begin(),
                       staying_nodes.end());
  cluster_nodes.insert(cluster_nodes.end(),
                       leaving_nodes.begin(),
                       leaving_nodes.end());

  // Shuffle the lists (so the same Chronos node doesn't get queried by
  // all the other nodes at the same time) and remove the local node
  std::random_shuffle(cluster_nodes.begin(), cluster_nodes.end());
  std::string localhost;
  __globals->get_cluster_local_ip(localhost);
  cluster_nodes.erase(std::remove(cluster_nodes.begin(),
                                  cluster_nodes.end(),
                                  localhost),
                      cluster_nodes.end());

  // Start the resync operation. Update the logs/stats/alarms
  if (_alarm)
  {
    _alarm->set();  // LCOV_EXCL_LINE - No alarms in UT
  }

  CL_CHRONOS_START_RESYNC.log();
  TRC_DEBUG("Starting resynchronization operation");

  int nodes_remaining = cluster_nodes.size();
  int default_port;
  __globals->get_bind_port(default_port);

  for (std::vector<std::string>::iterator it = cluster_nodes.begin();
                                          it != cluster_nodes.end();
                                          ++it, --nodes_remaining)
  {
    // Update the number of nodes to query
    if (_remaining_nodes_scalar != NULL)
    {
      _remaining_nodes_scalar->value = nodes_remaining;
    }

    std::string server_to_sync = Utils::uri_address(*it, default_port);

    HTTPCode rc = resynchronise_with_single_node(server_to_sync,
                                                 cluster_nodes,
                                                 localhost);
    if (rc != HTTP_OK)
    {
      TRC_WARNING("Resynchronisation with node %s failed with rc %d",
                  server_to_sync.c_str(),
                  rc);
      CL_CHRONOS_RESYNC_ERROR.log(server_to_sync.c_str());
    }
  }

  // The resync operation is now complete. Update the logs/stats/alarms
  TRC_DEBUG("Finished resynchronization operation");

  CL_CHRONOS_COMPLETE_RESYNC.log();

  if (_alarm)
  {
    _alarm->clear();   // LCOV_EXCL_LINE - No alarms in UT
  }

  if (_remaining_nodes_scalar != NULL)
  {
    _remaining_nodes_scalar->value = 0;
  }
}

HTTPCode ChronosInternalConnection::resynchronise_with_single_node(
                             const std::string& server_to_sync,
                             std::vector<std::string> cluster_nodes,
                             std::string localhost)
{
  TRC_DEBUG("Querying %s for timers", server_to_sync.c_str());

  // Get the cluster view ID from the global configuration
  std::string cluster_view_id;
  __globals->get_cluster_view_id(cluster_view_id);

  uint32_t current_time = Utils::get_time();
  uint32_t time_from = 0;
  bool use_time_from_param = false;
  std::string response;
  HTTPCode rc;

  // Loop sending GETs to the server while the response is a 206
  do
  {
    std::map<TimerID, int> delete_map;
    std::string path = create_path(localhost,
                                   cluster_view_id,
                                   time_from,
                                   use_time_from_param);
    rc = send_get(server_to_sync,
                  path,
                  MAX_TIMERS_IN_RESPONSE,
                  response);

    use_time_from_param = true;

    if ((rc == HTTP_PARTIAL_CONTENT) ||
        (rc == HTTP_OK))
    {
      // Parse the GET response
      rapidjson::Document doc;
      doc.Parse<0>(response.c_str());

      if (doc.HasParseError())
      {
        // We've failed to parse the document as JSON. This suggests that
        // there's something seriously wrong with the node we're trying
        // to query so don't retry
        TRC_WARNING("Failed to parse document as JSON");
        rc = HTTP_BAD_REQUEST;
        break;
      }

      try
      {
        JSON_ASSERT_CONTAINS(doc, JSON_TIMERS);
        JSON_ASSERT_ARRAY(doc[JSON_TIMERS]);
        const rapidjson::Value& ids_arr = doc[JSON_TIMERS];
        int total_timers = ids_arr.Size();
        int count_invalid_timers = 0;

        for (rapidjson::Value::ConstValueIterator ids_it = ids_arr.Begin();
             ids_it != ids_arr.End();
             ++ids_it)
        {
          try
          {
            const rapidjson::Value& id_arr = *ids_it;
            JSON_ASSERT_OBJECT(id_arr);

            // Get the timer ID
            TimerID timer_id;
            JSON_GET_INT_64_MEMBER(id_arr, JSON_TIMER_ID, timer_id);

            // Get the old replicas
            std::vector<std::string> old_replicas;
            JSON_ASSERT_CONTAINS(id_arr, JSON_OLD_REPLICAS);
            JSON_ASSERT_ARRAY(id_arr[JSON_OLD_REPLICAS]);
            const rapidjson::Value& old_repl_arr = id_arr[JSON_OLD_REPLICAS];
            for (rapidjson::Value::ConstValueIterator repl_it = old_repl_arr.Begin();
                                                      repl_it != old_repl_arr.End();
                                                      ++repl_it)
            {
              JSON_ASSERT_STRING(*repl_it);
              old_replicas.push_back(repl_it->GetString());
            }

            // Get the timer.
            JSON_ASSERT_CONTAINS(id_arr, JSON_TIMER);
            JSON_ASSERT_OBJECT(id_arr[JSON_TIMER]);
            const rapidjson::Value& timer_obj = id_arr[JSON_TIMER];

            bool store_timer = false;
            std::string error_str;
            bool replicated_timer;
            bool unused_gr_replicated_timer;

            Timer* timer = Timer::from_json_obj(timer_id,
                                                0,
                                                0,
                                                error_str,
                                                replicated_timer,
                                                unused_gr_replicated_timer,
                                                (rapidjson::Value&)timer_obj);

            if (!timer)
            {
              count_invalid_timers++;
              TRC_INFO("Unable to create timer - error: %s", error_str.c_str());
              continue;
            }
            else if (!replicated_timer)
            {
              count_invalid_timers++;
              TRC_INFO("Unreplicated timer in response - ignoring");
              delete timer; timer = NULL;
              continue;
            }

            // Update our view of the newest timer we've processed
            time_from = timer->next_pop_time() - current_time;

            // Decide what we're going to do with this timer.
            int old_level = 0;
            bool in_old_replica_list = get_replica_level(old_level,
                                                         localhost,
                                                         old_replicas);
            int new_level = 0;
            bool in_new_replica_list = get_replica_level(new_level,
                                                         localhost,
                                                         timer->replicas);

            // Add the timer to the delete map we're building up
            delete_map.insert(std::pair<TimerID, int>(timer_id, new_level));

            if (in_new_replica_list)
            {
              // Add the timer to my store if I can.
              if (in_old_replica_list)
              {
                if (old_level >= new_level)
                {
                  // Add/update timer
                  // LCOV_EXCL_START - Adding timer paths are tested elsewhere
                  store_timer = true;
                  // LCOV_EXCL_STOP
                }
              }
              else
              {
                // Add/update timer
                store_timer = true;
              }

              // Now loop through the new replicas.
              int index = 0;
              for (std::vector<std::string>::iterator it = timer->replicas.begin();
                                                      it != timer->replicas.end();
                                                      ++it, ++index)
              {
                if (index <= new_level)
                {
                  // Do nothing. We've covered adding the timer to the store above
                }
                else
                {
                  // We can potentially replicate the timer to one of these nodes.
                  // Check whether the new replica was involved previously
                  int old_rep_level = 0;
                  bool is_new_rep_in_old_rep = get_replica_level(old_rep_level,
                                                                 *it,
                                                                 old_replicas);
                  if (is_new_rep_in_old_rep)
                  {
                    if (old_rep_level >= new_level)
                    {
                      _replicator->replicate_timer_to_node(timer, *it);
                    }
                  }
                  else
                  {
                    _replicator->replicate_timer_to_node(timer, *it);
                  }
                }
              }

              // Now loop through the old replicas. We can send a tombstone
              // replication to any node that used to be a replica and was
              // higher in the replica list than the new replica.
              index = 0;
              for (std::vector<std::string>::iterator it = old_replicas.begin();
                                                      it != old_replicas.end();
                                                      ++it, ++index)
              {
                if (index >= new_level)
                {
                  // We can potentially tombstone the timer to one of these nodes.
                  bool old_rep_in_new_rep = get_replica_presence(*it,
                                                                 timer->replicas);

                  if (!old_rep_in_new_rep)
                  {
                    Timer* timer_copy = new Timer(*timer);
                    timer_copy->become_tombstone();
                    _replicator->replicate_timer_to_node(timer_copy, *it);
                    delete timer_copy; timer_copy = NULL;
                  }
                }
              }
            }

            // Add the timer to the store if we can. This is done
            // last so we don't invalidate the pointer to the timer.
            if (store_timer)
            {
              _handler->add_timer(timer);
              timer = NULL;
            }
            else
            {
              delete timer; timer = NULL;
            }

            // Finally, note that we processed the timer
            if (_timers_processed_table != NULL)
            {
              _timers_processed_table->increment();
            }

          }
          catch (JsonFormatError& err)
          {
            // A single entry is badly formatted. This is unexpected but we'll try
            // to keep going and process the rest of the timers.
            count_invalid_timers++;
            if (_invalid_timers_processed_table != NULL)
            {
              _invalid_timers_processed_table->increment();
            }
            TRC_INFO("JSON entry was invalid (hit error at %s:%d)",
                     err._file, err._line);
          }
        }

        // Check if we were able to successfully process any timers - if not
        // then bail out as there's something wrong with the node we're
        // querying
        if ((total_timers != 0) &&
           (count_invalid_timers == total_timers))
        {
          TRC_WARNING("Unable to process any timer entries in GET response");
          rc = HTTP_BAD_REQUEST;
        }
      }
      catch (JsonFormatError& err)
      {
        // We've failed to find the Timers array. This suggests that
        // there's something seriously wrong with the node we're trying
        // to query so don't retry
        TRC_WARNING("JSON body didn't contain the Timers array");
        rc = HTTP_BAD_REQUEST;
      }

      // Send a DELETE to all the nodes to update their timer references
      if (!delete_map.empty())
      {
        std::string delete_body = create_delete_body(delete_map);
        for (std::vector<std::string>::iterator it = cluster_nodes.begin();
                                                it != cluster_nodes.end();
                                                ++it)
        {
          HTTPCode delete_rc = send_delete(*it, delete_body);
          if (delete_rc != HTTP_ACCEPTED)
          {
            // We've received an error response to the DELETE request. There's
            // not much more we can do here (a timeout will have already
            // been retried). A failed DELETE won't prevent the resync operation
            // from finishing, it just means that we'll tell other nodes
            // about timers inefficiently.
            TRC_INFO("Error response (%d) to DELETE request to %s",
                     delete_rc,
                    (*it).c_str());
          }
        }
      }
    }
    else
    {
      // We've received an error response to the GET request. A timeout
      // will already have been retried by the underlying HTTPConnection,
      // so don't retry again
      TRC_WARNING("Error response (%d) to GET request to %s",
                  rc,
                  server_to_sync.c_str());
    }
  }
  while (rc == HTTP_PARTIAL_CONTENT);

  return rc;
}

HTTPCode ChronosInternalConnection::send_delete(const std::string& server,
                                                const std::string& body)
{
  std::string path = "/timers/references";
  HTTPCode rc = _http->send_delete("http://" + server + path, 0, body);
  return rc;
}

std::string ChronosInternalConnection::create_path(
                                     const std::string& node_for_replicas_param,
                                     std::string cluster_view_id_param,
                                     uint32_t time_from_param,
                                     bool use_time_from_param)
{
  std::string path = std::string("/timers?") +
                     PARAM_NODE_FOR_REPLICAS + "="  + node_for_replicas_param + ";" +
<<<<<<< HEAD
                     PARAM_CLUSTER_VIEW_ID + "="  + cluster_view_id_param + ";" +
                     PARAM_TIME_FROM + "=" + std::to_string(time_from_param);
=======
                     PARAM_SYNC_MODE + "=" + PARAM_SYNC_MODE_VALUE_SCALE + ";" +
                     PARAM_CLUSTER_VIEW_ID + "="  + cluster_view_id_param;

  if (use_time_from_param)
  {
    path += std::string(";") +
            PARAM_TIME_FROM + "=" + std::to_string(time_from_param);
  }

  return path;
}
>>>>>>> ee483154

HTTPCode ChronosInternalConnection::send_get(const std::string& server,
                                             const std::string& path,
                                             int max_timers,
                                             std::string& response)
{
  std::string range_header = std::string(HEADER_RANGE) + ":" +
                             std::to_string(MAX_TIMERS_IN_RESPONSE);
  std::vector<std::string> headers;
  headers.push_back(range_header);

  return _http->send_get("http://" + server + path, response, headers, 0);
}

std::string ChronosInternalConnection::create_delete_body(std::map<TimerID, int> delete_map)
{
  // Create the JSON doc
  rapidjson::StringBuffer sb;
  rapidjson::Writer<rapidjson::StringBuffer> writer(sb);
  writer.StartObject();

  writer.String(JSON_IDS);
  writer.StartArray();

  for (std::map<TimerID, int>::iterator it = delete_map.begin();
                                        it != delete_map.end();
                                        ++it)
  {
    writer.StartObject();
    {
      writer.String(JSON_ID);
      writer.Int64(it->first);
      writer.String(JSON_REPLICA_INDEX);
      writer.Int(it->second);
    }
    writer.EndObject();
  }

  writer.EndArray();
  writer.EndObject();

  return sb.GetString();
}

bool ChronosInternalConnection::get_replica_presence(std::string current_node,
                                                     std::vector<std::string> replicas)
{
  int unused_index;
  return get_replica_level(unused_index, current_node, replicas);
}

bool ChronosInternalConnection::get_replica_level(int& index,
                                                  std::string current_node,
                                                  std::vector<std::string> replicas)
{
  for (std::vector<std::string>::iterator it = replicas.begin();
                                          it != replicas.end();
                                          ++it, ++index)
  {
    if (*it == current_node)
    {
      return true;
    }
  }

  return false;
}
<|MERGE_RESOLUTION|>--- conflicted
+++ resolved
@@ -489,11 +489,6 @@
 {
   std::string path = std::string("/timers?") +
                      PARAM_NODE_FOR_REPLICAS + "="  + node_for_replicas_param + ";" +
-<<<<<<< HEAD
-                     PARAM_CLUSTER_VIEW_ID + "="  + cluster_view_id_param + ";" +
-                     PARAM_TIME_FROM + "=" + std::to_string(time_from_param);
-=======
-                     PARAM_SYNC_MODE + "=" + PARAM_SYNC_MODE_VALUE_SCALE + ";" +
                      PARAM_CLUSTER_VIEW_ID + "="  + cluster_view_id_param;
 
   if (use_time_from_param)
@@ -504,7 +499,6 @@
 
   return path;
 }
->>>>>>> ee483154
 
 HTTPCode ChronosInternalConnection::send_get(const std::string& server,
                                              const std::string& path,
