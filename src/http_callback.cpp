/**
 * @file http_callback.cpp
 *
 * Copyright (C) Metaswitch Networks 2016
 * If license terms are provided to you in a COPYING file in the root directory
 * of the source code repository by which you are accessing this code, then
 * the license outlined in that COPYING file applies to your use.
 * Otherwise no rights are granted except for those provided to you by
 * Metaswitch Networks in a separate written agreement.
 */

#include "http_callback.h"
#include "log.h"
#include "globals.h"

#include <cstring>

HTTPCallback::HTTPCallback(HttpResolver* resolver,
                           ExceptionHandler* exception_handler) :

  _q(),
  _exception_handler(exception_handler),
  _resolver(resolver),
  _running(false),
  _handler(NULL)
{
  std::string bind_address;
  __globals->get_bind_address(bind_address);
  _http_client = new HttpClient(false,
                                _resolver,
                                nullptr,
                                nullptr,
                                SASEvent::HttpLogLevel::NONE,
                                nullptr,
                                false,
                                false,
                                -1,
                                false,
                                "",
                                bind_address);
}

HTTPCallback::~HTTPCallback()
{
  if (_running)
  {
    stop();
  }

  delete _http_client; _http_client = nullptr;
}

void HTTPCallback::start(TimerHandler* handler)
{
  _handler = handler;
  _running = true;

  // Create a pool of worker threads
  for (int ii = 0; ii < HTTPCALLBACK_THREAD_COUNT; ++ii)
  {
    pthread_t thread;
    int thread_rc = pthread_create(&thread,
                                   NULL,
                                   HTTPCallback::worker_thread_entry_point,
                                   (void*)this);
    if (thread_rc != 0)
    {
      // LCOV_EXCL_START
      TRC_ERROR("Failed to start callback worker thread: %s", strerror(thread_rc));
      // LCOV_EXCL_STOP
    }

    _worker_threads[ii] = thread;
  }
}

void HTTPCallback::stop()
{
  _q.terminate();
  for (int ii = 0; ii < HTTPCALLBACK_THREAD_COUNT; ++ii)
  {
    pthread_join(_worker_threads[ii], NULL);
  }
  _running = false;
}

void HTTPCallback::perform(Timer* timer)
{
  _q.push(timer);
}

void* HTTPCallback::worker_thread_entry_point(void* arg)
{
  HTTPCallback* callback = static_cast<HTTPCallback*>(arg);
  callback->worker_thread_entry_point();
  return NULL;
}

void HTTPCallback::worker_thread_entry_point()
{
  Timer* timer = NULL;
  while (_q.pop(timer))
  {
    CW_TRY
    {
      // Pull out the timer details for use in the CURL request.
      TimerID timer_id = timer->id;
      std::string callback_url = timer->callback_url;
      std::string callback_body = timer->callback_body;

      // Set up the headers.
      std::string seq_no_hdr = "X-Sequence-Number: " + std::to_string(timer->sequence_number);
      std::string content_type_hdr = "Content-Type: application/octet-stream";

      // Return the timer to the store. This avoids the error case where the client
      // attempts to update the timer based on the pop, finds nothing in the store,
      // inserts a new timer rather than updating the timer that popped, and the popped
      // timer then tombstoning and overwriting the newer timer, leading to leaked statistics.
      _handler->return_timer(timer);
      timer = NULL; // We relinquish control of the timer when we give it back to the store.

      // Send the request.
<<<<<<< HEAD
      std::string server;
      std::string scheme;
      std::string path;
      bool valid_url = Utils::parse_http_url(callback_url, scheme, server, path);
=======
      HTTPCode http_rc = _http_client->send_post(callback_url,
                                                 headers,
                                                 callback_body,
                                                 0L);
>>>>>>> 2e0013ec

      if (valid_url)
      {
        std::unique_ptr<HttpRequest> req(new HttpRequest(server,
                                                         scheme,
                                                         &_http_client,
                                                         HttpClient::RequestType::POST,
                                                         path));
        req->set_req_body(callback_body);
        req->add_req_header(seq_no_hdr);
        req->add_req_header(content_type_hdr);
        HttpResponse resp = req->send();
        HTTPCode http_rc = resp.get_return_code();

        if (http_rc == HTTP_OK)
        {
          // The callback succeeded, so we need to re-find the timer, and replicate it.
          TRC_DEBUG("Callback for timer \"%lu\" was successful", timer_id);
          _handler->handle_successful_callback(timer_id);
        }
        else
        {
          TRC_DEBUG("Failed to process callback for %lu: URL %s, HTTP rc %ld", timer_id,
                    callback_url.c_str(), http_rc);

          // The callback failed, and so we need to remove the timer from the store.
          _handler->handle_failed_callback(timer_id);
        }
      }
      //LCOV_EXCL_START
      else
      {
        TRC_ERROR("Invalid callback url: %s", callback_url.c_str());
        _handler->handle_failed_callback(timer_id);
      }
      // LCOV_EXCL_STOP
    }
    //LCOV_EXCL_START - No exception testing in UT
    CW_EXCEPT(_exception_handler)
    {
      // No recovery behaviour needed
    }
    CW_END
    // LCOV_EXCL_STOP
  }

  return;
}<|MERGE_RESOLUTION|>--- conflicted
+++ resolved
@@ -120,23 +120,16 @@
       timer = NULL; // We relinquish control of the timer when we give it back to the store.
 
       // Send the request.
-<<<<<<< HEAD
       std::string server;
       std::string scheme;
       std::string path;
       bool valid_url = Utils::parse_http_url(callback_url, scheme, server, path);
-=======
-      HTTPCode http_rc = _http_client->send_post(callback_url,
-                                                 headers,
-                                                 callback_body,
-                                                 0L);
->>>>>>> 2e0013ec
 
       if (valid_url)
       {
         std::unique_ptr<HttpRequest> req(new HttpRequest(server,
                                                          scheme,
-                                                         &_http_client,
+                                                         _http_client,
                                                          HttpClient::RequestType::POST,
                                                          path));
         req->set_req_body(callback_body);
