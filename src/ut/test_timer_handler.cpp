/**
 * @file test_timer_handler.cpp
 *
 * Project Clearwater - IMS in the Cloud
 * Copyright (C) 2013  Metaswitch Networks Ltd
 *
 * This program is free software: you can redistribute it and/or modify it
 * under the terms of the GNU General Public License as published by the
 * Free Software Foundation, either version 3 of the License, or (at your
 * option) any later version, along with the "Special Exception" for use of
 * the program along with SSL, set forth below. This program is distributed
 * in the hope that it will be useful, but WITHOUT ANY WARRANTY;
 * without even the implied warranty of MERCHANTABILITY or FITNESS FOR
 * A PARTICULAR PURPOSE.  See the GNU General Public License for more
 * details. You should have received a copy of the GNU General Public
 * License along with this program.  If not, see
 * <http://www.gnu.org/licenses/>.
 *
 * The author can be reached by email at clearwater@metaswitch.com or by
 * post at Metaswitch Networks Ltd, 100 Church St, Enfield EN2 6BQ, UK
 *
 * Special Exception
 * Metaswitch Networks Ltd  grants you permission to copy, modify,
 * propagate, and distribute a work formed by combining OpenSSL with The
 * Software, or a work derivative of such a combination, even if such
 * copying, modification, propagation, or distribution would otherwise
 * violate the terms of the GPL. You must comply with the GPL in all
 * respects for all of the code used other than OpenSSL.
 * "OpenSSL" means OpenSSL toolkit software distributed by the OpenSSL
 * Project and licensed under the OpenSSL Licenses, or a work based on such
 * software and licensed under the OpenSSL Licenses.
 * "OpenSSL Licenses" means the OpenSSL License and Original SSLeay License
 * under which the OpenSSL Project distributes the OpenSSL toolkit software,
 * as those licenses appear in the file LICENSE-OPENSSL.
 */

#include "timer_helper.h"
#include "pthread_cond_var_helper.h"
#include "mock_timer_store.h"
#include "mock_timer_handler.h"
#include "mock_callback.h"
#include "mock_replicator.h"
#include "mock_gr_replicator.h"
#include "base.h"
#include "test_interposer.hpp"
#include "globals.h"
#include "mock_infinite_table.h"
#include "mock_infinite_scalar_table.h"
#include "mock_increment_table.h"

#include <gtest/gtest.h>

using namespace ::testing;

/*****************************************************************************/
/* Test fixture                                                              */
/*****************************************************************************/

class TestTimerHandlerFetchAndPop : public Base
{
protected:
  void SetUp()
  {
    // There are fixed points throughout time where things must stay exactly the
    // way they are. Whatever happens here will create its own timeline, its own
    // reality, a temporal tipping point. The future revolves around you, here,
    // now, so do good!
    cwtest_completely_control_time();

    Base::SetUp();
    _store = new MockTimerStore();
    _callback = new MockCallback();
    _replicator = new MockReplicator();
    _gr_replicator = new MockGRReplicator();
    _mock_tag_table = new MockInfiniteTable();
    _mock_scalar_table = new MockInfiniteScalarTable();
    _mock_increment_table = new MockIncrementTable();
  }

  void TearDown()
  {
    delete _th;
    delete _store;
    delete _replicator;
    delete _gr_replicator;
    delete _mock_tag_table;
    delete _mock_scalar_table;
    delete _mock_increment_table;
    // _callback is deleted by the timer handler.

    Base::TearDown();

    // I always will be. But times change, and so must I... we all change. When
    // you think about it, we are all different people, all through our lives
    // and that's okay, that's good!
    cwtest_reset_time();
  }

  // Accessor functions into the timer handler's private variables
  MockPThreadCondVar* _cond() { return (MockPThreadCondVar*)_th->_cond; }

  MockInfiniteTable* _mock_tag_table;
  MockInfiniteScalarTable* _mock_scalar_table;
  MockIncrementTable* _mock_increment_table;
  MockTimerStore* _store;
  MockCallback* _callback;
  MockReplicator* _replicator;
  MockGRReplicator* _gr_replicator;
  TimerHandler* _th;
};


/*****************************************************************************/
/* Instance function tests                                                   */
/*****************************************************************************/

TEST_F(TestTimerHandlerFetchAndPop, StartUpAndShutDown)
{
  EXPECT_CALL(*_store, fetch_next_timers(_)).
                       WillOnce(SetArgReferee<0>(std::unordered_set<Timer*>())).
                       WillOnce(SetArgReferee<0>(std::unordered_set<Timer*>()));
  _th = new TimerHandler(_store, _callback, _replicator, _gr_replicator, _mock_increment_table, _mock_tag_table, _mock_scalar_table);
  _cond()->block_till_waiting();
}

TEST_F(TestTimerHandlerFetchAndPop, PopOneTimer)
{
  std::unordered_set<Timer*> timers;
  Timer* timer = default_timer(1);
  timers.insert(timer);

  EXPECT_CALL(*_store, fetch_next_timers(_)).
                       WillOnce(SetArgReferee<0>(timers)).
                       WillOnce(SetArgReferee<0>(std::unordered_set<Timer*>())).
                       WillOnce(SetArgReferee<0>(std::unordered_set<Timer*>()));

  EXPECT_CALL(*_callback, perform(timer));

  _th = new TimerHandler(_store, _callback, _replicator, _gr_replicator, _mock_increment_table, _mock_tag_table, _mock_scalar_table);
  _cond()->block_till_waiting();
  delete timer; timer = NULL;
}

TEST_F(TestTimerHandlerFetchAndPop, PopRepeatedTimer)
{
  std::unordered_set<Timer*> timers;
  Timer* timer = default_timer(1);
  timer->repeat_for = timer->interval_ms * 2;
  timers.insert(timer);

  EXPECT_CALL(*_store, fetch_next_timers(_)).
                       WillOnce(SetArgReferee<0>(timers)).
                       WillOnce(SetArgReferee<0>(timers)).
                       WillOnce(SetArgReferee<0>(std::unordered_set<Timer*>())).
                       WillOnce(SetArgReferee<0>(std::unordered_set<Timer*>()));

  EXPECT_CALL(*_callback, perform(timer)).Times(2);

  _th = new TimerHandler(_store, _callback, _replicator, _gr_replicator, _mock_increment_table, _mock_tag_table, _mock_scalar_table);
  _cond()->block_till_waiting();
  delete timer;
}

TEST_F(TestTimerHandlerFetchAndPop, PopMultipleTimersSimultaneously)
{
  std::unordered_set<Timer*> timers;
  Timer* timer1 = default_timer(1);
  Timer* timer2 = default_timer(2);
  timers.insert(timer1);
  timers.insert(timer2);

  EXPECT_CALL(*_store, fetch_next_timers(_)).
                       WillOnce(SetArgReferee<0>(timers)).
                       WillOnce(SetArgReferee<0>(std::unordered_set<Timer*>())).
                       WillOnce(SetArgReferee<0>(std::unordered_set<Timer*>()));

  EXPECT_CALL(*_callback, perform(timer1));
  EXPECT_CALL(*_callback, perform(timer2));

  _th = new TimerHandler(_store, _callback, _replicator, _gr_replicator, _mock_increment_table, _mock_tag_table, _mock_scalar_table);
  _cond()->block_till_waiting();
  delete timer1;
  delete timer2;
}

TEST_F(TestTimerHandlerFetchAndPop, PopMultipleTimersSeries)
{
  std::unordered_set<Timer*> timers1;
  std::unordered_set<Timer*> timers2;
  Timer* timer1 = default_timer(1);
  Timer* timer2 = default_timer(2);
  timers1.insert(timer1);
  timers2.insert(timer2);

  EXPECT_CALL(*_store, fetch_next_timers(_)).
                       WillOnce(SetArgReferee<0>(timers1)).
                       WillOnce(SetArgReferee<0>(timers2)).
                       WillOnce(SetArgReferee<0>(std::unordered_set<Timer*>())).
                       WillOnce(SetArgReferee<0>(std::unordered_set<Timer*>()));

  EXPECT_CALL(*_callback, perform(timer1));
  EXPECT_CALL(*_callback, perform(timer2));

  _th = new TimerHandler(_store, _callback, _replicator, _gr_replicator, _mock_increment_table, _mock_tag_table, _mock_scalar_table);
  _cond()->block_till_waiting();
  delete timer1;
  delete timer2;
}

TEST_F(TestTimerHandlerFetchAndPop, PopMultipleRepeatingTimers)
{
  std::unordered_set<Timer*> timers1;
  std::unordered_set<Timer*> timers2;
  Timer* timer1 = default_timer(1);
  timer1->repeat_for = timer1->interval_ms * 2;
  Timer* timer2 = default_timer(2);
  timer2->repeat_for = timer2->interval_ms * 2;
  timers1.insert(timer1);
  timers2.insert(timer2);

  EXPECT_CALL(*_store, fetch_next_timers(_)).
                       WillOnce(SetArgReferee<0>(timers1)).
                       WillOnce(SetArgReferee<0>(timers2)).
                       WillOnce(SetArgReferee<0>(timers2)).
                       WillOnce(SetArgReferee<0>(timers1)).
                       WillOnce(SetArgReferee<0>(std::unordered_set<Timer*>())).
                       WillOnce(SetArgReferee<0>(std::unordered_set<Timer*>()));

  EXPECT_CALL(*_callback, perform(timer1)).Times(2);
  EXPECT_CALL(*_callback, perform(timer2)).Times(2);

  _th = new TimerHandler(_store, _callback, _replicator, _gr_replicator, _mock_increment_table, _mock_tag_table, _mock_scalar_table);
  _cond()->block_till_waiting();
  delete timer1;
  delete timer2;
}

TEST_F(TestTimerHandlerFetchAndPop, EmptyStore)
{
  std::unordered_set<Timer*> timers1;
  std::unordered_set<Timer*> timers2;
  Timer* timer1 = default_timer(1);
  Timer* timer2 = default_timer(2);
  timers1.insert(timer1);
  timers2.insert(timer2);

  EXPECT_CALL(*_store, fetch_next_timers(_)).
                       WillOnce(SetArgReferee<0>(timers1)).
                       WillOnce(SetArgReferee<0>(std::unordered_set<Timer*>())).
                       WillOnce(SetArgReferee<0>(timers2)).
                       WillOnce(SetArgReferee<0>(std::unordered_set<Timer*>())).
                       WillOnce(SetArgReferee<0>(std::unordered_set<Timer*>()));

  EXPECT_CALL(*_callback, perform(timer1));
  EXPECT_CALL(*_callback, perform(timer2));

  _th = new TimerHandler(_store, _callback, _replicator, _gr_replicator, _mock_increment_table, _mock_tag_table, _mock_scalar_table);
  _cond()->block_till_waiting();

  // The first timer has been handled, but the store's now empty.  Pretend the store
  // gained a timer and signal the handler thread.
  _cond()->signal();
  _cond()->block_till_waiting();
  delete timer1;
  delete timer2;
}

TEST_F(TestTimerHandlerFetchAndPop, LeakTest)
{
  std::unordered_set<Timer*> timers;
  Timer* timer = default_timer(1);
  timers.insert(timer);

  // Make sure that the final call to fetch_next_timers actually returns some.  This
  // test should still pass valgrind's checking without leaking the timer.
  EXPECT_CALL(*_store, fetch_next_timers(_)).
                       WillOnce(SetArgReferee<0>(std::unordered_set<Timer*>())).
                       WillOnce(SetArgReferee<0>(timers));

  _th = new TimerHandler(_store, _callback, _replicator, _gr_replicator, _mock_increment_table, _mock_tag_table, _mock_scalar_table);
  _cond()->block_till_waiting();
}

TEST_F(TestTimerHandlerFetchAndPop, FutureTimerPop)
{
  Timer* timer = default_timer(1);
  timer->interval_ms = 100;
  timer->repeat_for = 100;

  // Start the timer right now.
  struct timespec ts;
  clock_gettime(CLOCK_MONOTONIC, &ts);
  timer->start_time_mono_ms = (ts.tv_sec * 1000) + (ts.tv_nsec / (1000 * 1000));

  // Since we only allocates timers on millisecond intervals, round the
  // time down to a millisecond.
  ts.tv_nsec = ts.tv_nsec - (ts.tv_nsec % (1000 * 1000));

  std::unordered_set<Timer*> timers;
  timers.insert(timer);

  // After the timer pops, we'd expect to get a call back to get the next set of timers.
  // Then the standard one more check during termination.
  EXPECT_CALL(*_store, fetch_next_timers(_)).
                       WillOnce(SetArgReferee<0>(timers)).
                       WillOnce(SetArgReferee<0>(std::unordered_set<Timer*>())).
                       WillOnce(SetArgReferee<0>(std::unordered_set<Timer*>())).
                       WillOnce(SetArgReferee<0>(std::unordered_set<Timer*>()));
  EXPECT_CALL(*_callback, perform(_));

  _th = new TimerHandler(_store, _callback, _replicator, _gr_replicator, _mock_increment_table, _mock_tag_table, _mock_scalar_table);
  _cond()->block_till_waiting();

  cwtest_advance_time_ms(100);

  _cond()->signal_timeout();
  _cond()->block_till_waiting();
  delete timer;
}

// Pop a timer that is a tombstone
TEST_F(TestTimerHandlerFetchAndPop, PopTombstoneTimer)
{
  Timer* timer1 = default_timer(1);
  timer1->become_tombstone();

  EXPECT_CALL(*_store, fetch_next_timers(_)).
                       WillOnce(SetArgReferee<0>(std::unordered_set<Timer*>())).
                       WillOnce(SetArgReferee<0>(std::unordered_set<Timer*>()));
  _th = new TimerHandler(_store, _callback, _replicator, _gr_replicator, _mock_increment_table, _mock_tag_table, _mock_scalar_table);
  _cond()->block_till_waiting();

  _th->pop(timer1);
  _cond()->block_till_waiting();
}

/*****************************************************************************/
/* Test fixture                                                              */
/*****************************************************************************/

class TestTimerHandlerAddAndReturn : public Base
{
protected:
  void SetUp()
  {
    // There are fixed points throughout time where things must stay exactly the
    // way they are. Whatever happens here will create its own timeline, its own
    // reality, a temporal tipping point. The future revolves around you, here,
    // now, so do good!
    cwtest_completely_control_time();

    Base::SetUp();
    _store = new MockTimerStore();
    _callback = new MockCallback();
    _replicator = new MockReplicator();
    _gr_replicator = new MockGRReplicator();
    _mock_tag_table = new MockInfiniteTable();
    _mock_scalar_table = new MockInfiniteScalarTable();
    _mock_increment_table = new MockIncrementTable();

    // Set up the Timer Handler
    EXPECT_CALL(*_store, fetch_next_timers(_)).
                         WillOnce(SetArgReferee<0>(std::unordered_set<Timer*>())).
                         WillOnce(SetArgReferee<0>(std::unordered_set<Timer*>()));
    _th = new TimerHandler(_store, _callback, _replicator, _gr_replicator, _mock_increment_table, _mock_tag_table, _mock_scalar_table);
    _cond()->block_till_waiting();
  }

  void TearDown()
  {
    delete _th;
    delete _store;
    delete _replicator;
    delete _gr_replicator;
    delete _mock_tag_table;
    delete _mock_scalar_table;
    delete _mock_increment_table;
    // _callback is deleted by the timer handler.

    Base::TearDown();

    // I always will be. But times change, and so must I... we all change. When
    // you think about it, we are all different people, all through our lives
    // and that's okay, that's good!
    cwtest_reset_time();
  }

  // Accessor functions into the timer handler's private variables
  MockPThreadCondVar* _cond() { return (MockPThreadCondVar*)_th->_cond; }

  MockInfiniteTable* _mock_tag_table;
  MockInfiniteScalarTable* _mock_scalar_table;
  MockIncrementTable* _mock_increment_table;
  MockTimerStore* _store;
  MockCallback* _callback;
  MockReplicator* _replicator;
  MockGRReplicator* _gr_replicator;
  TimerHandler* _th;
};

// Tests adding a single timer
TEST_F(TestTimerHandlerAddAndReturn, AddTimer)
{
  // Add the timer. This is a new timer, so should cause the stats to
  // increment (counts and tags)
  Timer* timer = default_timer(1);
  Timer* insert_timer;
  EXPECT_CALL(*_store, fetch(timer->id, _)).Times(1);
  EXPECT_CALL(*_mock_tag_table, increment("TAG1", 1)).Times(1);
  EXPECT_CALL(*_mock_scalar_table, increment("TAG1", 1)).Times(1);
  EXPECT_CALL(*_mock_increment_table, increment(1)).Times(1);
  EXPECT_CALL(*_store, insert(_)).WillOnce(SaveArg<0>(&insert_timer));
  _th->add_timer(timer);

  // The timer is successfully added. As it's a new timer it's passed through to
  // the store unchanged.
  EXPECT_EQ(insert_timer, timer);

  // Delete the timer (this is normally done by the insert call, but this
  // is mocked out)
  delete timer;
}

// Tests updating a timer
TEST_F(TestTimerHandlerAddAndReturn, UpdateTimer)
{
  // Add the first timer. This is a new timer, so should cause the stats to
  // increment (counts and tags)
  Timer* timer = default_timer(1);
  Timer* insert_timer;

  // Add more tags, to test that update_stats correctly calculates tag changes
  timer->tags["REG"] = 1;
  timer->tags["SUB"] = 5;
  timer->tags["BIND"] = 7;

  EXPECT_CALL(*_store, fetch(timer->id, _)).Times(1);
  // Expect all tag increments
  EXPECT_CALL(*_mock_tag_table, increment("TAG1", 1)).Times(1);
  EXPECT_CALL(*_mock_scalar_table, increment("TAG1", 1)).Times(1);
  EXPECT_CALL(*_mock_tag_table, increment("REG", 1)).Times(1);
  EXPECT_CALL(*_mock_scalar_table, increment("REG", 1)).Times(1);
  EXPECT_CALL(*_mock_tag_table, increment("SUB", 5)).Times(1);
  EXPECT_CALL(*_mock_scalar_table, increment("SUB", 5)).Times(1);
  EXPECT_CALL(*_mock_tag_table, increment("BIND", 7)).Times(1);
  EXPECT_CALL(*_mock_scalar_table, increment("BIND", 7)).Times(1);

  EXPECT_CALL(*_mock_increment_table, increment(1)).Times(1);
  EXPECT_CALL(*_store, insert(_)).WillOnce(SaveArg<0>(&insert_timer));
  _th->add_timer(timer);

  // Update the timer. Make sure the newer timer is picked by giving it a later
  // start time
  Timer* timer2 = default_timer(1);
  timer2->start_time_mono_ms = insert_timer->start_time_mono_ms + 100;
  // Add tags of different count values
  timer2->tags["REG"] = 1;
  timer2->tags["SUB"] = 3;
  timer2->tags["BIND"] = 10;

  EXPECT_CALL(*_store, fetch(timer2->id, _)).
                       WillOnce(SetArgPointee<1>(insert_timer));
  // Expect correct tag increments and decrements
  EXPECT_CALL(*_mock_tag_table, decrement("SUB", 2)).Times(1);
  EXPECT_CALL(*_mock_scalar_table, decrement("SUB", 2)).Times(1);
  EXPECT_CALL(*_mock_tag_table, increment("BIND", 3)).Times(1);
  EXPECT_CALL(*_mock_scalar_table, increment("BIND", 3)).Times(1);

  EXPECT_CALL(*_store, insert(_)).WillOnce(SaveArg<0>(&insert_timer));
  _th->add_timer(timer2);

  // The timer is successfully updated
  EXPECT_EQ(insert_timer, timer2);

  // Update the timer. Make sure the newer timer is picked by giving it a later
  // sequence number
  Timer* timer3 = default_timer(1);
  timer3->sequence_number = 3;
  // Do not add tags, effectively removing tags with this timer
  // Expect decrements accordingly
  EXPECT_CALL(*_mock_tag_table, decrement("REG", 1)).Times(1);
  EXPECT_CALL(*_mock_scalar_table, decrement("REG", 1)).Times(1);
  EXPECT_CALL(*_mock_tag_table, decrement("SUB", 3)).Times(1);
  EXPECT_CALL(*_mock_scalar_table, decrement("SUB", 3)).Times(1);
  EXPECT_CALL(*_mock_tag_table, decrement("BIND", 10)).Times(1);
  EXPECT_CALL(*_mock_scalar_table, decrement("BIND", 10)).Times(1);

  EXPECT_CALL(*_store, fetch(timer3->id, _)).
                       WillOnce(SetArgPointee<1>(insert_timer));
  EXPECT_CALL(*_store, insert(_)).WillOnce(SaveArg<0>(&insert_timer));
  _th->add_timer(timer3);

  // The timer is successfully updated
  EXPECT_EQ(insert_timer, timer3);

  // Delete the timer (this is normally done by the insert call, but this
  // is mocked out)
  delete timer3;
}

// Tests updating a timer, and having the timers tags change on the update
TEST_F(TestTimerHandlerAddAndReturn, AddExistingTimerChangedTags)
{
  // Add the first timer. This is a new timer, so should cause the stats to
  // increment (counts and tags)
  Timer* timer = default_timer(1);
  Timer* insert_timer;
  EXPECT_CALL(*_store, fetch(timer->id, _)).Times(1);
  EXPECT_CALL(*_mock_tag_table, increment("TAG1", 1)).Times(1);
  EXPECT_CALL(*_mock_scalar_table, increment("TAG1", 1)).Times(1);
  EXPECT_CALL(*_mock_increment_table, increment(1)).Times(1);
  EXPECT_CALL(*_store, insert(_)).WillOnce(SaveArg<0>(&insert_timer));
  _th->add_timer(timer);

  // Update the timer. Make sure the newer timer is picked by giving it a later
  // start time.
  Timer* timer2 = default_timer(1);
  timer2->start_time_mono_ms = insert_timer->start_time_mono_ms + 100;
  timer2->tags.clear();
  timer2->tags["NEWTAG"]++;
  EXPECT_CALL(*_store, fetch(timer2->id, _)).
                       WillOnce(SetArgPointee<1>(insert_timer));
  EXPECT_CALL(*_mock_tag_table, increment("NEWTAG", 1)).Times(1);
  EXPECT_CALL(*_mock_scalar_table, increment("NEWTAG", 1)).Times(1);
  EXPECT_CALL(*_mock_tag_table, decrement("TAG1", 1)).Times(1);
  EXPECT_CALL(*_mock_scalar_table, decrement("TAG1", 1)).Times(1);
  EXPECT_CALL(*_store, insert(_)).WillOnce(SaveArg<0>(&insert_timer));
  _th->add_timer(timer2);

  // The timer is successfully updated
  EXPECT_EQ(insert_timer, timer2);

  // Delete the timer (this is normally done by the insert call, but this
  // is mocked out)
  delete timer2;
}

// Tests updating a timer, and having the sites change on the update
TEST_F(TestTimerHandlerAddAndReturn, UpdateTimerChangeSites)
{
  // Add the first timer.
  Timer* timer = default_timer(1);
  timer->tags.clear();
  timer->sites.push_back("remote_site_2_name");
  Timer* insert_timer;
  EXPECT_CALL(*_store, fetch(timer->id, _)).Times(1);
  EXPECT_CALL(*_mock_increment_table, increment(1)).Times(1);
  EXPECT_CALL(*_store, insert(_)).WillOnce(SaveArg<0>(&insert_timer));
  _th->add_timer(timer);

  ASSERT_EQ(insert_timer->sites.size(), 3);
  EXPECT_EQ(insert_timer->sites[0], "local_site_name");
  EXPECT_EQ(insert_timer->sites[1], "remote_site_1_name");
  EXPECT_EQ(insert_timer->sites[2], "remote_site_2_name");

  // Update the site information. Make sure the newer timer is picked by
  // giving it a later start time.
  Timer* timer2 = default_timer(1);
  timer2->start_time_mono_ms = insert_timer->start_time_mono_ms + 100;
  timer2->tags.clear();
  timer2->sites.clear();
  timer2->sites.push_back("remote_site_4_name");
  timer2->sites.push_back("remote_site_1_name");
  timer2->sites.push_back("local_site_name");
  timer2->sites.push_back("remote_site_3_name");

  EXPECT_CALL(*_store, fetch(timer2->id, _)).
                       WillOnce(SetArgPointee<1>(insert_timer));
  EXPECT_CALL(*_store, insert(_)).WillOnce(SaveArg<0>(&insert_timer));
  _th->add_timer(timer2);

  // The timer is successfully updated, and the site ordering uses the existing
  // site ordering for any existing sites
  ASSERT_EQ(insert_timer->sites.size(), 4);
  EXPECT_EQ(insert_timer->sites[0], "local_site_name");
  EXPECT_EQ(insert_timer->sites[1], "remote_site_1_name");
  EXPECT_EQ(insert_timer->sites[2], "remote_site_4_name");
  EXPECT_EQ(insert_timer->sites[3], "remote_site_3_name");

  // Delete the timer (this is normally done by the insert call, but this
  // is mocked out)
  delete timer2;
}

// Tests updating a timer, and having the new timer have the sites in a
// different order. Check that the existing order is maintained.
TEST_F(TestTimerHandlerAddAndReturn, UpdateTimerChangeSiteOrdering)
{
  // Add the first timer.
  Timer* timer = default_timer(1);
  timer->tags.clear();
  timer->sites.push_back("remote_site_2_name");
  Timer* insert_timer;
  EXPECT_CALL(*_store, fetch(timer->id, _)).Times(1);
  EXPECT_CALL(*_mock_increment_table, increment(1)).Times(1);
  EXPECT_CALL(*_store, insert(_)).WillOnce(SaveArg<0>(&insert_timer));
  _th->add_timer(timer);

  ASSERT_EQ(insert_timer->sites.size(), 3);
  EXPECT_EQ(insert_timer->sites[0], "local_site_name");
  EXPECT_EQ(insert_timer->sites[1], "remote_site_1_name");
  EXPECT_EQ(insert_timer->sites[2], "remote_site_2_name");

  // Update the site information. Make sure the newer timer is picked by
  // giving it a later start time.
  Timer* timer2 = default_timer(1);
  timer2->start_time_mono_ms = insert_timer->start_time_mono_ms + 100;
  timer2->tags.clear();
  timer2->sites.clear();
  timer2->sites.push_back("remote_site_2_name");
  timer2->sites.push_back("remote_site_1_name");
  timer2->sites.push_back("local_site_name");

  EXPECT_CALL(*_store, fetch(timer2->id, _)).
                       WillOnce(SetArgPointee<1>(insert_timer));
  EXPECT_CALL(*_store, insert(_)).WillOnce(SaveArg<0>(&insert_timer));
  _th->add_timer(timer2);

  // The timer is successfully updated, and the site ordering uses the existing
  // site ordering
  ASSERT_EQ(insert_timer->sites.size(), 3);
  EXPECT_EQ(insert_timer->sites[0], "local_site_name");
  EXPECT_EQ(insert_timer->sites[1], "remote_site_1_name");
  EXPECT_EQ(insert_timer->sites[2], "remote_site_2_name");

  // Delete the timer (this is normally done by the insert call, but this
  // is mocked out)
  delete timer2;
}

// Test that attempting to add an older timer doesn't update the stored
// timer
TEST_F(TestTimerHandlerAddAndReturn, AddOlderTimer)
{
  // Set up the timers. Make timer2 older than timer 1. Give them different
  // intervals (so we can easily tell what timer we have)
  Timer* timer = default_timer(1);
  Timer* timer2 = default_timer(1);
  timer->start_time_mono_ms = timer2->start_time_mono_ms + 100;
  timer->interval_ms = 10000;
  timer2->interval_ms = 20000;
  Timer* insert_timer;

  // Add the first timer. This is a new timer, so should cause the stats to
  // increment (counts and tags)
  EXPECT_CALL(*_store, fetch(timer->id, _)).Times(1);
  EXPECT_CALL(*_mock_tag_table, increment("TAG1", 1)).Times(1);
  EXPECT_CALL(*_mock_scalar_table, increment("TAG1", 1)).Times(1);
  EXPECT_CALL(*_mock_increment_table, increment(1)).Times(1);
  EXPECT_CALL(*_store, insert(_)).WillOnce(SaveArg<0>(&insert_timer));
  _th->add_timer(timer);

  // Add an older timer. This doesn't change the stored timer
  EXPECT_CALL(*_store, fetch(timer2->id, _)).
                       WillOnce(SetArgPointee<1>(insert_timer));
  EXPECT_CALL(*_mock_increment_table, increment(1)).Times(0);
  EXPECT_CALL(*_store, insert(_)).WillOnce(SaveArg<0>(&insert_timer));

  _th->add_timer(timer2);

  EXPECT_EQ(insert_timer->interval_ms, (unsigned)10000);

  // Delete the timer (this is normally done by the insert call, but this
  // is mocked out)
  delete insert_timer;
}

// Test that adding a timer with an up-to-date cluster ID always wins
// over an existing timer
TEST_F(TestTimerHandlerAddAndReturn, AddUpToDateTimer)
{
  // Set up the timers. Make timer2 older than timer 1. Give them different
  // intervals (so we can easily tell what timer we have).
  Timer* timer = default_timer(1);
  Timer* timer2 = default_timer(1);
  timer->start_time_mono_ms = timer2->start_time_mono_ms + 100;
  timer->interval_ms = 10000;
  timer2->interval_ms = 20000;
  timer2->cluster_view_id = "updated-cluster-view-id";
  Timer* insert_timer;

  // Add the first timer. This is a new timer, so should cause the stats to
  // increment (counts and tags)
  EXPECT_CALL(*_store, fetch(timer->id, _)).Times(1);
  EXPECT_CALL(*_mock_tag_table, increment("TAG1", 1)).Times(1);
  EXPECT_CALL(*_mock_scalar_table, increment("TAG1", 1)).Times(1);
  EXPECT_CALL(*_mock_increment_table, increment(1)).Times(1);
  EXPECT_CALL(*_store, insert(_)).WillOnce(SaveArg<0>(&insert_timer));
  _th->add_timer(timer);

  // Now update the current cluster view ID
  std::string updated_cluster_view_id = "updated-cluster-view-id";
  __globals->lock();
  __globals->set_cluster_view_id(updated_cluster_view_id);
  __globals->unlock();

  // Now add the older timer. This wouldn't normally update the timer, but
  // it does because the cluster ID is up to date.
  EXPECT_CALL(*_store, fetch(timer2->id, _)).
                       WillOnce(SetArgPointee<1>(insert_timer));
  EXPECT_CALL(*_mock_increment_table, increment(1)).Times(0);
  EXPECT_CALL(*_store, insert(_)).WillOnce(SaveArg<0>(&insert_timer));

  _th->add_timer(timer2);

  // Check that the timer time was updated.
  EXPECT_EQ(insert_timer->interval_ms, (unsigned)20000);

  // Delete the timer (this is normally done by the insert call, but this
  // is mocked out)
  delete insert_timer;
}

// Add a tombstone with the same id as a timer in the store. The new tombstone
// should exist for the same length of time as the original timer
TEST_F(TestTimerHandlerAddAndReturn, AddTombstoneToExisting)
{
  // Set up the timers. Set up the timer to be longer than the tombstone to
  // start with.
  Timer* timer = default_timer(1);
  Timer* tombstone = default_timer(1);
  timer->interval_ms = tombstone->interval_ms * 10;
  timer->repeat_for = tombstone->repeat_for * 10;
  tombstone->tags["NEWTAG"]++;
  tombstone->become_tombstone();
  Timer* insert_timer;

  // Add the first timer. This is a new timer, so should cause the stats to
  // increment (counts and tags)
  EXPECT_CALL(*_store, fetch(timer->id, _)).Times(1);
  EXPECT_CALL(*_mock_tag_table, increment("TAG1", 1)).Times(1);
  EXPECT_CALL(*_mock_scalar_table, increment("TAG1", 1)).Times(1);
  EXPECT_CALL(*_mock_increment_table, increment(1)).Times(1);
  EXPECT_CALL(*_store, insert(_)).WillOnce(SaveArg<0>(&insert_timer));
  _th->add_timer(timer);

  // Now add the tombstone. This should decrement the tags/counts from the
  // removed timer, not from the tombstone tags
  EXPECT_CALL(*_store, fetch(tombstone->id, _)).
                       WillOnce(SetArgPointee<1>(insert_timer));
  EXPECT_CALL(*_store, insert(_)).WillOnce(SaveArg<0>(&insert_timer));
  EXPECT_CALL(*_mock_increment_table, decrement(1)).Times(1);
  EXPECT_CALL(*_mock_tag_table, decrement("TAG1", 1)).Times(1);
  EXPECT_CALL(*_mock_scalar_table, decrement("TAG1", 1)).Times(1);
  EXPECT_CALL(*_mock_tag_table, decrement("NEWTAG", 1)).Times(0);
  EXPECT_CALL(*_mock_scalar_table, decrement("NEWTAG", 1)).Times(0);
  _th->add_timer(tombstone);

  // Check that the new tombstone has the correct interval
  EXPECT_EQ(insert_timer->interval_ms, (unsigned)1000000);
  EXPECT_EQ(insert_timer->repeat_for, (unsigned)1000000);
  EXPECT_TRUE(insert_timer->is_tombstone());

  // Delete the timer (this is normally done by the insert call, but this
  // is mocked out)
  delete insert_timer;
}

// Add a tombstone with a new ID (mimicking the case where a resync can cause deletes
// to be sent to more locations than necessary)
TEST_F(TestTimerHandlerAddAndReturn, AddNewTombstone)
{
  Timer* tombstone = default_timer(1);
  tombstone->become_tombstone();
  Timer* insert_timer;

  // Add the tombstone - this shouldn't affect the statistics
  EXPECT_CALL(*_store, fetch(tombstone->id, _)).Times(1);
  EXPECT_CALL(*_mock_tag_table, decrement("TAG1", 1)).Times(0);
  EXPECT_CALL(*_mock_scalar_table, decrement("TAG1", 1)).Times(0);
  EXPECT_CALL(*_mock_increment_table, decrement(1)).Times(0);
  EXPECT_CALL(*_store, insert(_)).WillOnce(SaveArg<0>(&insert_timer));

  _th->add_timer(tombstone);

  // Check that the added timer is the tombstone
  EXPECT_TRUE(insert_timer->is_tombstone());

  // Delete the timer (this is normally done by the insert call, but this
  // is mocked out)
  delete insert_timer;
}

// Test that a new, similar, timer with a sequence number lower than the
// existing timer doesn't override an existing timer
TEST_F(TestTimerHandlerAddAndReturn, AddLowerSequenceNumber)
{
  // Set up the timers
  Timer* timer1 = default_timer(1);
  Timer* timer2 = default_timer(1);
  timer1->sequence_number=2;
  timer2->sequence_number=1;
  Timer* insert_timer;

  // Add the first timer. This is a new timer, so should cause the stats to
  // increment (counts and tags)
  EXPECT_CALL(*_store, fetch(timer1->id, _)).Times(1);
  EXPECT_CALL(*_mock_increment_table, increment(1)).Times(1);
  EXPECT_CALL(*_mock_tag_table, increment("TAG1", 1)).Times(1);
  EXPECT_CALL(*_mock_scalar_table, increment("TAG1", 1)).Times(1);
  EXPECT_CALL(*_store, insert(_)).WillOnce(SaveArg<0>(&insert_timer));
  _th->add_timer(timer1);
  EXPECT_EQ(insert_timer->sequence_number, (unsigned)2);

  // Add a timer with a lower sequence number - this timer should not replace
  // the existing timer
  EXPECT_CALL(*_store, fetch(timer2->id, _)).
                       WillOnce(SetArgPointee<1>(insert_timer));
  EXPECT_CALL(*_store, insert(_)).WillOnce(SaveArg<0>(&insert_timer));
  _th->add_timer(timer2);

  // Check that the sequence number hasn't changed
  EXPECT_EQ(insert_timer->sequence_number, (unsigned)2);

  // Delete the timer (this is normally done by the insert call, but this
  // is mocked out)
  delete insert_timer;
}

// Return a timer to the handler as if it has been passed back from HTTPCallback and will pop again.
TEST_F(TestTimerHandlerAddAndReturn, ReturnTimerWillPopAgain)
{
  Timer* timer = default_timer(1);
  Timer* insert_timer;

  // The timer is being returned from a callback. This shouldn't change any
  // counts/tags
  EXPECT_CALL(*_store, fetch(timer->id, _));
  EXPECT_CALL(*_store, insert(_)).WillOnce(SaveArg<0>(&insert_timer));
  _th->return_timer(timer);

  // The timer is successfully added. As it's a new timer (as the pop would have
  // removed it from the store) it's passed through to the store unchanged.
  EXPECT_EQ(insert_timer, timer);

  // Delete the timer (this is normally done by the insert call, but this
  // is mocked out)
  delete insert_timer;
}

// Return a timer to the handler as if it has been passed back from HTTPCallback and wont pop again.
// The timer should be tombstoned before being put back into the store.
TEST_F(TestTimerHandlerAddAndReturn, ReturnTimerWontPopAgain)
{
  Timer* timer = default_timer(1);
  // Set timer up so that it wouldn't pop again.
  timer->sequence_number = 1;
  timer->interval_ms = 100;
  timer->repeat_for = 100;

  Timer* insert_timer;

  // The timer is being returned from a callback, and won't pop again.
  // This should update statistics, and be returned to the store as a tombstone.
  EXPECT_CALL(*_mock_increment_table, decrement(1)).Times(1);
  EXPECT_CALL(*_mock_tag_table, decrement("TAG1", 1)).Times(1);
  EXPECT_CALL(*_mock_scalar_table, decrement("TAG1", 1)).Times(1);
  EXPECT_CALL(*_store, fetch(timer->id, _));
  EXPECT_CALL(*_store, insert(_)).WillOnce(SaveArg<0>(&insert_timer));
  _th->return_timer(timer);

  // The timer is successfully added. As it's a new timer (as the pop would have
  // removed it from the store) it's passed through to the store unchanged.
  EXPECT_EQ(insert_timer, timer);
  EXPECT_TRUE(insert_timer->is_tombstone());

  // Delete the timer (this is normally done by the insert call, but this
  // is mocked out)
  delete insert_timer;
}

// Return a timer to the handler as if it has been passed back from
// HTTPCallback and wont pop again. Give the timer an interval and
// repeat_for value of 0. The timer should be tombstoned before
// being put back into the store.
TEST_F(TestTimerHandlerAddAndReturn, TombstoneZeroIntervalAndRepeatForTimer)
{
  Timer* timer = default_timer(1);
  // Set timer up so that it wouldn't pop again.
  timer->sequence_number = 1;
  timer->interval_ms = 0;
  timer->repeat_for = 0;

  Timer* insert_timer;

  // The timer is being returned from a callback, and won't pop again.
  // This should update statistics, and be returned to the store as a tombstone.
  EXPECT_CALL(*_mock_increment_table, decrement(1)).Times(1);
  EXPECT_CALL(*_mock_tag_table, decrement("TAG1", 1)).Times(1);
  EXPECT_CALL(*_mock_scalar_table, decrement("TAG1", 1)).Times(1);
  EXPECT_CALL(*_store, fetch(timer->id, _));
  EXPECT_CALL(*_store, insert(_)).WillOnce(SaveArg<0>(&insert_timer));
  _th->return_timer(timer);

  // The timer is successfully added. As it's a new timer (as the pop would have
  // removed it from the store) it's passed through to the store unchanged.
  EXPECT_EQ(insert_timer, timer);
  EXPECT_TRUE(insert_timer->is_tombstone());

  // Delete the timer (this is normally done by the insert call, but this
  // is mocked out)
  delete insert_timer;
}

// Test that the handle_callback_success function fetches the timer specified,
// replicates it, and re-inserts it into the store
TEST_F(TestTimerHandlerAddAndReturn, HandleCallbackSuccess)
{
  // Add a timer. This is a new timer, so should cause the stats to
  // increment (counts and tags).
  Timer* timer = default_timer(1);
  TimerID id = timer->id;
  Timer* insert_timer;
  EXPECT_CALL(*_store, fetch(timer->id, _)).Times(1);
  EXPECT_CALL(*_mock_tag_table, increment("TAG1", 1)).Times(1);
  EXPECT_CALL(*_mock_scalar_table, increment("TAG1", 1)).Times(1);
  EXPECT_CALL(*_mock_increment_table, increment(1)).Times(1);
  EXPECT_CALL(*_store, insert(_)).WillOnce(SaveArg<0>(&insert_timer));
  _th->add_timer(timer);

  // The timer is successfully added. As it's a new timer it's passed through to
  // the store unchanged.
  EXPECT_EQ(insert_timer, timer);
  timer = NULL;

  // Now call handle_successful_callback as if called from http_callback
  EXPECT_CALL(*_store, fetch(id, _)).Times(1).
                       WillOnce(SetArgPointee<1>(insert_timer));
  EXPECT_CALL(*_replicator, replicate(insert_timer));
  EXPECT_CALL(*_gr_replicator, replicate(insert_timer));
  EXPECT_CALL(*_store, insert(_)).WillOnce(SaveArg<0>(&insert_timer));
  _th->handle_successful_callback(id);

  delete insert_timer;
}

// Test that the handle_callback_success function updates the site information
// correctly
TEST_F(TestTimerHandlerAddAndReturn, HandleCallbackSuccessSiteChanges)
{
  // Add a timer. Clear out any tags as we don't care about them for this test
  Timer* timer = default_timer(1);
  timer->tags.clear();
  Timer* insert_timer;
  TimerID id = timer->id;
  EXPECT_CALL(*_store, fetch(timer->id, _)).Times(1);
  EXPECT_CALL(*_mock_increment_table, increment(1)).Times(1);
  EXPECT_CALL(*_store, insert(_)).WillOnce(SaveArg<0>(&insert_timer));
  _th->add_timer(timer);

  // The timer is successfully added. As it's a new timer it's passed through to
  // the store unchanged.
  EXPECT_EQ(insert_timer, timer);

  timer = NULL;

  // Change the local and remote sites (so we can check that the sites are
  // updated correctly)
  std::vector<std::string> remote_site_names;
  remote_site_names.push_back("remote_site_2_name");
  std::string local_site_name = "new_local_site_name";

  __globals->lock();
  __globals->set_remote_site_names(remote_site_names);
  __globals->set_local_site_name(local_site_name);
  __globals->unlock();

  // Now call handle_successful_callback as if called from http_callback
  EXPECT_CALL(*_store, fetch(_, _)).Times(1).
                       WillOnce(SetArgPointee<1>(insert_timer));
  EXPECT_CALL(*_replicator, replicate(_));
  EXPECT_CALL(*_gr_replicator, replicate(_));
  EXPECT_CALL(*_store, insert(_)).WillOnce(SaveArg<0>(&insert_timer));
  _th->handle_successful_callback(id);

  // Check that the sites have been changed correctly
  ASSERT_EQ(insert_timer->sites.size(), 2);
  EXPECT_EQ(insert_timer->sites[0], "new_local_site_name");
  EXPECT_EQ(insert_timer->sites[1], "remote_site_2_name");

  delete insert_timer;
}

// Test that the handle_failed_callback function correctly handles updating statistics,
// and then does not put it back into the store.
TEST_F(TestTimerHandlerAddAndReturn, HandleCallbackFailure)
{
  // Add a timer. This is a new timer, so should cause the stats to
  // increment (counts and tags)
  Timer* timer = default_timer(1);
  Timer* insert_timer;
  TimerID id = timer->id;
  EXPECT_CALL(*_store, fetch(timer->id, _)).Times(1);
  EXPECT_CALL(*_mock_tag_table, increment("TAG1", 1)).Times(1);
  EXPECT_CALL(*_mock_scalar_table, increment("TAG1", 1)).Times(1);
  EXPECT_CALL(*_mock_increment_table, increment(1)).Times(1);
  EXPECT_CALL(*_store, insert(_)).WillOnce(SaveArg<0>(&insert_timer));
  _th->add_timer(timer);

  // The timer is successfully added. As it's a new timer it's passed through to
  // the store unchanged.
  EXPECT_EQ(insert_timer, timer);

  // Delete the timer (this is normally done by the insert call, but this
  // is mocked out)
  timer = NULL;

  // Now call handle_failed_callback as if called from http_callback
  EXPECT_CALL(*_store, fetch(id, _)).Times(1).
                       WillOnce(SetArgPointee<1>(insert_timer));
  EXPECT_CALL(*_replicator, replicate(insert_timer)).Times(0);
  EXPECT_CALL(*_gr_replicator, replicate(insert_timer)).Times(0);
  EXPECT_CALL(*_mock_increment_table, decrement(1)).Times(1);
  EXPECT_CALL(*_mock_tag_table, decrement("TAG1", 1)).Times(1);
  EXPECT_CALL(*_mock_scalar_table, decrement("TAG1", 1)).Times(1);
  EXPECT_CALL(*_store, insert(_)).Times(0);

  _th->handle_failed_callback(id);
  // Do not delete timer as this is already done in the function
}

// Test that if there's an out-of-date active timer, that's updated in
// preference to any informational timer.
TEST_F(TestTimerHandlerAddAndReturn, UpdateReplicaTrackerValueForOldActiveTimerWithInfoTimer)
{
  // Set up the timers
  Timer* timer_active = default_timer(1);
  timer_active->_replica_tracker = 15;
  timer_active->cluster_view_id = "different-id";
  Timer* timer_info = default_timer(1);
  timer_info->_replica_tracker = 15;
  timer_info->cluster_view_id = "different-id";
  TimerPair insert_pair;
  insert_pair.active_timer = timer_active;
  insert_pair.information_timer = timer_info;

  // Update the replica tracker. This should update the active timer.
  EXPECT_CALL(*_store, fetch(_, _)).
                       WillOnce(DoAll(SetArgReferee<1>(insert_pair),Return(true)));
  EXPECT_CALL(*_store, insert(_, _, _, _)).
                       WillOnce(SaveArg<0>(&insert_pair));
  _th->update_replica_tracker_for_timer(1u, 0);
  ASSERT_EQ(0u, insert_pair.active_timer->_replica_tracker);
  ASSERT_EQ(15u, insert_pair.information_timer->_replica_tracker);

  // Delete the timers (this is normally done by the insert call, but this
  // is mocked out)
  delete insert_pair.active_timer;
  delete insert_pair.information_timer;
}

// Timer handler tests with a real timer store. This allows better tests of resync
class TestTimerHandlerRealStore : public Base
{
protected:
  void SetUp()
  {
    Base::SetUp();
    cwtest_completely_control_time();

    _health_checker = new HealthChecker();
    _store = new TimerStore(_health_checker);
    _callback = new MockCallback();
    _replicator = new MockReplicator();
    _gr_replicator = new MockGRReplicator();
    _mock_tag_table = new MockInfiniteTable();
    _mock_scalar_table = new MockInfiniteScalarTable();
    _mock_increment_table = new MockIncrementTable();

    _th = new TimerHandler(_store,
                           _callback,
                           _replicator,
                           _gr_replicator,
                           _mock_increment_table,
                           _mock_tag_table,
                           _mock_scalar_table);
    _cond()->block_till_waiting();
  }

  void TearDown()
  {
    delete _th;
    delete _store;
    delete _health_checker;
    delete _replicator;
    delete _gr_replicator;
    delete _mock_tag_table;
    delete _mock_scalar_table;
    delete _mock_increment_table;
    // _callback is deleted by the timer handler.

    cwtest_reset_time();
    Base::TearDown();
  }

  // Accessor functions into the timer handler's private variables
  MockPThreadCondVar* _cond() { return (MockPThreadCondVar*)_th->_cond; }

  MockInfiniteTable* _mock_tag_table;
  MockInfiniteScalarTable* _mock_scalar_table;
  MockIncrementTable* _mock_increment_table;
  HealthChecker* _health_checker;
  TimerStore* _store;
  MockCallback* _callback;
  MockReplicator* _replicator;
  MockGRReplicator* _gr_replicator;
  TimerHandler* _th;
};

// Test that getting timers for a node returns the set of timers
TEST_F(TestTimerHandlerRealStore, GetTimersForNode)
{
  uint32_t current_time = Utils::get_time();

  // Add a single timer to the store
  Timer* timer1 = default_timer(1);
  EXPECT_CALL(*_mock_increment_table, increment(1)).Times(1);
  EXPECT_CALL(*_mock_tag_table, increment("TAG1", 1)).Times(1);
  EXPECT_CALL(*_mock_scalar_table, increment("TAG1", 1)).Times(1);
  _th->add_timer(timer1);

  // Now update the current cluster view ID
  std::string updated_cluster_view_id = "updated-cluster-view-id";
  std::vector<std::string> cluster_addresses;
  cluster_addresses.push_back("10.0.0.1:9999");
  __globals->lock();
  __globals->set_cluster_staying_addresses(cluster_addresses);
  __globals->set_cluster_view_id(updated_cluster_view_id);
  __globals->unlock();

  // There should be one returned timer. We check this by matching the JSON
  std::string get_response;
  int rc = _th->get_timers_for_node("10.0.0.1:9999", 2, updated_cluster_view_id, current_time, get_response);
 std::string exp_rsp = "\\\{\"Timers\":\\\[\\\{\"TimerID\":1,\"OldReplicas\":\\\[\"10.0.0.1:9999\"],\"Timer\":\\\{\"timing\":\\\{\"start-time\".*,\"start-time-delta\".*,\"sequence-number\":0,\"interval\":100,\"repeat-for\":100},\"callback\":\\\{\"http\":\\\{\"uri\":\"http://localhost:80/callback1\",\"opaque\":\"stuff stuff stuff\"}},\"reliability\":\\\{\"cluster-view-id\":\"updated-cluster-view-id\",\"replicas\":\\\[\"10.0.0.1:9999\"],\"sites\":\\\[\"local_site_name\",\"remote_site_1_name\"]},\"statistics\":\\\{\"tag-info\":\\\[\\\{\"type\":\"TAG1\",\"count\":1}]}}}]}";
  EXPECT_THAT(get_response, MatchesRegex(exp_rsp));
  EXPECT_EQ(rc, 200);
}

// Test that if there are no timers for the requesting node,
// that trying to get the timers returns an empty list
TEST_F(TestTimerHandlerRealStore, SelectTimersNoMatchesReqNode)
{
  uint32_t current_time = Utils::get_time();

  // Add a single timer to the store
  Timer* timer1 = default_timer(1);
  EXPECT_CALL(*_mock_increment_table, increment(1)).Times(1);
  EXPECT_CALL(*_mock_tag_table, increment("TAG1", 1)).Times(1);
  EXPECT_CALL(*_mock_scalar_table, increment("TAG1", 1)).Times(1);
  _th->add_timer(timer1);

  // Now update the current cluster view ID
  std::string updated_cluster_view_id = "updated-cluster-view-id";
  std::vector<std::string> cluster_addresses;
  cluster_addresses.push_back("10.0.0.1:9999");
  __globals->lock();
  __globals->set_cluster_staying_addresses(cluster_addresses);
  __globals->set_cluster_view_id(updated_cluster_view_id);
  __globals->unlock();

  // Now just call get_timers_for_node (as if someone had done a resync without
  // changing the cluster configuration). No timers should be returned. Use
  // a maximum timer count of 1, so that if this does pick up the single timer
  // it would return 206, so we can detect that error in this UT as well.
  std::string get_response;
<<<<<<< HEAD
  int rc = _th->get_timers_for_node("10.0.0.4:9999", 2, updated_cluster_view_id, current_time, get_response);
=======
  int rc = _th->get_timers_for_node("10.0.0.4:9999", 1, updated_cluster_view_id, 0, get_response);
>>>>>>> 4fcfb35b
  std::string exp_rsp = "\\\{\"Timers\":\\\[]}";
  EXPECT_THAT(get_response, MatchesRegex(exp_rsp));
  EXPECT_EQ(rc, 200);
}

// Test that getting timers for a node returns the set of timers
// (up to the maximum requested)
TEST_F(TestTimerHandlerRealStore, GetTimersForNodeNoClusterChange)
{
  uint32_t current_time = Utils::get_time();

  // Add a single timer to the store
  Timer* timer1 = default_timer(1);
  timer1->interval_ms = 100;
  EXPECT_CALL(*_mock_increment_table, increment(1)).Times(1);
  EXPECT_CALL(*_mock_tag_table, increment("TAG1", 1)).Times(1);
  EXPECT_CALL(*_mock_scalar_table, increment("TAG1", 1)).Times(1);
  _th->add_timer(timer1);

  // Now just call get_timers_for_node (as if someone had done a resync without
  // changing the cluster configuration). No timers should be returned
  std::string get_response;
  int rc = _th->get_timers_for_node("10.0.0.1:9999", 2, "cluster-view-id", current_time, get_response);
  std::string exp_rsp = "\\\{\"Timers\":\\\[]}";
  EXPECT_THAT(get_response, MatchesRegex(exp_rsp));
  EXPECT_EQ(rc, 200);
}

// Test that getting timers for a node returns the set of timers
// (up to the maximum requested)
TEST_F(TestTimerHandlerRealStore, GetTimersForNodeHitMaxResponses)
{
  uint32_t current_time = Utils::get_time();

  // Add two timers to the store. Extend the length of the first timer
  // to ensure that we should always pick the second timer
  Timer* timer1 = default_timer(1);
  Timer* timer2 = default_timer(2);
  timer1->interval_ms = 200000;
  timer1->repeat_for = 200000;

  EXPECT_CALL(*_mock_increment_table, increment(1)).Times(2);
  EXPECT_CALL(*_mock_tag_table, increment("TAG1", 1)).Times(1);
  EXPECT_CALL(*_mock_scalar_table, increment("TAG1", 1)).Times(1);
  EXPECT_CALL(*_mock_tag_table, increment("TAG2", 1)).Times(1);
  EXPECT_CALL(*_mock_scalar_table, increment("TAG2", 1)).Times(1);
  _th->add_timer(timer1);
  _th->add_timer(timer2);

  // Now update the current cluster view ID
  std::string updated_cluster_view_id = "updated-cluster-view-id";
  std::vector<std::string> cluster_addresses;
  cluster_addresses.push_back("10.0.0.1:9999");
  __globals->lock();
  __globals->set_cluster_staying_addresses(cluster_addresses);
  __globals->set_cluster_view_id(updated_cluster_view_id);
  __globals->unlock();

  std::string get_response;
  int rc = _th->get_timers_for_node("10.0.0.1:9999", 1, updated_cluster_view_id, current_time, get_response);
  std::string exp_rsp = "\\\{\"Timers\":\\\[\\\{\"TimerID\":2,\"OldReplicas\":\\\[\"10.0.0.1:9999\"],\"Timer\":\\\{\"timing\":\\\{\"start-time\".*,\"start-time-delta\".*,\"sequence-number\":0,\"interval\":100,\"repeat-for\":100},\"callback\":\\\{\"http\":\\\{\"uri\":\"http://localhost:80/callback2\",\"opaque\":\"stuff stuff stuff\"}},\"reliability\":\\\{\"cluster-view-id\":\"updated-cluster-view-id\",\"replicas\":\\\[\"10.0.0.1:9999\"],\"sites\":\\\[\"local_site_name\",\"remote_site_1_name\"]},\"statistics\":\\\{\"tag-info\":\\\[\\\{\"type\":\"TAG2\",\"count\":1}]}}}]}";
  EXPECT_THAT(get_response, MatchesRegex(exp_rsp));
  EXPECT_EQ(rc, 206);
}

// Test that getting timers for a node returns a set of timers greater
// than the maximum requested if they've got the same pop time (to prevent
// getting stuck in a loop).
TEST_F(TestTimerHandlerRealStore, GetTimersForNodeMaxResponsesAndSamePopTime)
{
  uint32_t current_time = Utils::get_time();

  // Add three timers to the store with the same pop time, three that have
  // different pop times, and three tombstones.
  Timer* same_timer1 = default_timer(1);
  Timer* same_timer2 = default_timer(2);
  Timer* same_timer3 = default_timer(3);
  Timer* tombstone1 = default_timer(11);
  Timer* tombstone2 = default_timer(22);
  Timer* tombstone3 = default_timer(33);
  Timer* diff_timer1 = default_timer(111);
  Timer* diff_timer2 = default_timer(222);
  Timer* diff_timer3 = default_timer(333);

  diff_timer1->interval_ms = 200000;
  diff_timer1->repeat_for = 200000;
  diff_timer2->interval_ms = 200000;
  diff_timer2->repeat_for = 200000;
  diff_timer3->interval_ms = 200000;
  diff_timer3->repeat_for = 200000;

  tombstone1->become_tombstone();
  tombstone2->become_tombstone();
  tombstone3->become_tombstone();

  EXPECT_CALL(*_mock_increment_table, increment(1)).Times(6);
  EXPECT_CALL(*_mock_tag_table, increment(_, 1)).Times(6);
  EXPECT_CALL(*_mock_scalar_table, increment(_, 1)).Times(6);

  _th->add_timer(diff_timer1);
  _th->add_timer(diff_timer2);
  _th->add_timer(diff_timer3);
  _th->add_timer(tombstone1);
  _th->add_timer(tombstone2);
  _th->add_timer(tombstone3);
  _th->add_timer(same_timer1);
  _th->add_timer(same_timer2);
  _th->add_timer(same_timer3);

  // Now update the current cluster view ID
  std::string updated_cluster_view_id = "updated-cluster-view-id";
  std::vector<std::string> cluster_addresses;
  cluster_addresses.push_back("10.0.0.1:9999");
  __globals->lock();
  __globals->set_cluster_staying_addresses(cluster_addresses);
  __globals->set_cluster_view_id(updated_cluster_view_id);
  __globals->unlock();

  // Ask for one timer - it should return timers 1, 2 and 3 as they have the
  // same pop time. It shouldn't return any tombstones, even though they have
  // the same pop time.
  std::string get_response;
  int rc = _th->get_timers_for_node("10.0.0.1:9999", 1, updated_cluster_view_id, current_time, get_response);

  // Parse the response
  rapidjson::Document doc;
  doc.Parse<0>(get_response.c_str());
  EXPECT_FALSE(doc.HasParseError());
  const rapidjson::Value& ids_arr = doc["Timers"];
  EXPECT_EQ(ids_arr.Size(), 3);
  std::vector<uint64_t> timer_ids;
  for (rapidjson::Value::ConstValueIterator ids_it = ids_arr.Begin();
       ids_it != ids_arr.End();
       ++ids_it)
  {
    const rapidjson::Value& id_arr = *ids_it;
    uint64_t timer_id = id_arr["TimerID"].GetInt64();
    timer_ids.push_back(timer_id);
  }

  std::vector<uint64_t> expected_timer_ids;
  expected_timer_ids.push_back(1);
  expected_timer_ids.push_back(2);
  expected_timer_ids.push_back(3);
  EXPECT_THAT(expected_timer_ids, UnorderedElementsAreArray(timer_ids));

  EXPECT_EQ(rc, 206);
}

// Test that getting timers from the long wheel orders by time correctly
TEST_F(TestTimerHandlerRealStore, GetMultipleTimersFromLongWheel)
{
  uint32_t current_time = Utils::get_time();

  struct timespec ts;
  clock_gettime(CLOCK_MONOTONIC, &ts);

  // Add three timers to the overdue timers. We don't care about stats/tags in
  // this test.
  EXPECT_CALL(*_mock_increment_table, increment(1)).Times(3);
  EXPECT_CALL(*_mock_tag_table, increment(_, _)).Times(3);
  EXPECT_CALL(*_mock_scalar_table, increment(_, _)).Times(3);

  Timer* timer1 = default_timer(1);
  timer1->interval_ms += 3000;
  timer1->repeat_for += 3000;
  _th->add_timer(timer1);

  Timer* timer2 = default_timer(2);
  timer2->interval_ms += 2000;
  timer2->repeat_for += 2000;
  _th->add_timer(timer2);

  Timer* timer3 = default_timer(3);
  _th->add_timer(timer3);

  // Now update the current cluster nodes (to ensure that we're also picked
  // as a replica in the tests
  std::vector<std::string> cluster_addresses;
  cluster_addresses.push_back("10.0.0.1:9999");
  __globals->lock();
  __globals->set_cluster_staying_addresses(cluster_addresses);
  __globals->unlock();

  // There should be three timers - they should be ordered by the time to pop
  // (3,2,1), not ordered by time they were added.
  std::string get_response;
  int rc = _th->get_timers_for_node("10.0.0.1:9999", 7, "cluster_view_id", current_time, get_response);

  // We don't check the contents of the timers in this test - only check the
  // timer IDs so we can be sure that the timers were returned in the right
  // order
  std::string exp_timer1 = "\\\{\"TimerID\":1,.*}";
  std::string exp_timer2 = "\\\{\"TimerID\":2,.*}";
  std::string exp_timer3 = "\\\{\"TimerID\":3,.*}";
  std::string exp_rsp = "\\\{\"Timers\":\\\[" + exp_timer3 + "," +
                                                exp_timer2 + "," +
                                                exp_timer1 +
                         "]}";
  EXPECT_THAT(get_response, MatchesRegex(exp_rsp));
  EXPECT_EQ(rc, 200);
}

// Test that getting timers for a node returns the set of timers, where the
// timers are spread out over all the data structures
TEST_F(TestTimerHandlerRealStore, GetTimersForNodeFromAllStructures)
{
  uint32_t current_time = Utils::get_time();

  // Add a single timer that will end up in the long wheel
  Timer* timer1 = default_timer(1);
  EXPECT_CALL(*_mock_increment_table, increment(1)).Times(1);
  EXPECT_CALL(*_mock_tag_table, increment("TAG1", 1)).Times(1);
  EXPECT_CALL(*_mock_scalar_table, increment("TAG1", 1)).Times(1);
  _th->add_timer(timer1);

  // Add a single timer that will end up in the short wheel
  Timer* timer2 = default_timer(2);
  timer2->interval_ms = 0;
  timer2->repeat_for = 0;
  EXPECT_CALL(*_mock_increment_table, increment(1)).Times(1);
  EXPECT_CALL(*_mock_tag_table, increment("TAG2", 1)).Times(1);
  EXPECT_CALL(*_mock_scalar_table, increment("TAG2", 1)).Times(1);
  _th->add_timer(timer2);

  // Add a single timer that will end up in the heap
  Timer* timer3 = default_timer(3);
  timer3->interval_ms = 20000000;
  timer3->repeat_for = 20000000;
  EXPECT_CALL(*_mock_increment_table, increment(1)).Times(1);
  EXPECT_CALL(*_mock_tag_table, increment("TAG3", 1)).Times(1);
  EXPECT_CALL(*_mock_scalar_table, increment("TAG3", 1)).Times(1);
  _th->add_timer(timer3);

  // Add a single timer that will end up in the heap
  Timer* timer4 = default_timer(4);
  timer4->interval_ms = 30000000;
  timer4->repeat_for = 30000000;
  EXPECT_CALL(*_mock_increment_table, increment(1)).Times(1);
  EXPECT_CALL(*_mock_tag_table, increment("TAG4", 1)).Times(1);
  EXPECT_CALL(*_mock_scalar_table, increment("TAG4", 1)).Times(1);
  _th->add_timer(timer4);

  // Add a single timer that will end up in the heap
  Timer* timer5 = default_timer(5);
  timer5->interval_ms = 10000000;
  timer5->repeat_for = 10000000;
  EXPECT_CALL(*_mock_increment_table, increment(1)).Times(1);
  EXPECT_CALL(*_mock_tag_table, increment("TAG5", 1)).Times(1);
  EXPECT_CALL(*_mock_scalar_table, increment("TAG5", 1)).Times(1);
  _th->add_timer(timer5);

  // Now update the current cluster nodes (to ensure that we're also picked
  // as a replica in the tests
  std::vector<std::string> cluster_addresses;
  cluster_addresses.push_back("10.0.0.1:9999");
  __globals->lock();
  __globals->set_cluster_staying_addresses(cluster_addresses);
  __globals->unlock();

  // There should be five timers - they should be ordered by the time to pop
  // (2,1,5,3,4), not ordered by time they were added.
  std::string get_response;
  int rc = _th->get_timers_for_node("10.0.0.1:9999", 7, "cluster_view_id", current_time, get_response);

  // We don't check the contents of the timers in this test - only check the
  // timer IDs so we can be sure that the timers were returned in the right
  // order
  std::string exp_timer1 = "\\\{\"TimerID\":1,.*}";
  std::string exp_timer2 = "\\\{\"TimerID\":2,.*}";
  std::string exp_timer3 = "\\\{\"TimerID\":3,.*}";
  std::string exp_timer4 = "\\\{\"TimerID\":4,.*}";
  std::string exp_timer5 = "\\\{\"TimerID\":5,.*}";
  std::string exp_rsp = "\\\{\"Timers\":\\\[" + exp_timer2 + "," +
                                                exp_timer1 + "," +
                                                exp_timer5 + "," +
                                                exp_timer3 + "," +
                                                exp_timer4 +
                         "]}";
  EXPECT_THAT(get_response, MatchesRegex(exp_rsp));
  EXPECT_EQ(rc, 200);
}

// Test that getting timers from the short wheel honours the time-from
TEST_F(TestTimerHandlerRealStore, TimeFromShortWheelTimers)
{
  struct timespec ts;
  clock_gettime(CLOCK_MONOTONIC, &ts);

  // Add a timer to the short wheel. We don't care about stats/tags in
  // this test.
  EXPECT_CALL(*_mock_increment_table, increment(1)).Times(2);
  EXPECT_CALL(*_mock_tag_table, increment(_, _)).Times(2);
  EXPECT_CALL(*_mock_scalar_table, increment(_, _)).Times(2);

  Timer* timer1 = default_timer(1);
  timer1->interval_ms = 0;
  timer1->repeat_for = 0;
  _th->add_timer(timer1);

  Timer* timer2 = default_timer(2);
  timer2->interval_ms = 10;
  timer2->repeat_for = 10;
  _th->add_timer(timer2);

  // Now update the current cluster nodes (to ensure that we're also picked
  // as a replica in the tests
  std::vector<std::string> cluster_addresses;
  cluster_addresses.push_back("10.0.0.1:9999");
  __globals->lock();
  __globals->set_cluster_staying_addresses(cluster_addresses);
  __globals->unlock();

  // Check that only one timer is returned
  std::string get_response;
  int rc = _th->get_timers_for_node("10.0.0.1:9999", 7, "cluster_view_id", ts.tv_sec * 1000 + ts.tv_nsec / 1000000 + 5, get_response);
  std::string exp_rsp = "\\\{\"Timers\":\\\[\\\{\"TimerID\":2,.*}]}";
  EXPECT_THAT(get_response, MatchesRegex(exp_rsp));
  EXPECT_EQ(rc, 200);
}

// Test that getting timers from the long wheel honours the time-from
TEST_F(TestTimerHandlerRealStore, TimeFromLongWheelTimers)
{
  struct timespec ts;
  clock_gettime(CLOCK_MONOTONIC, &ts);

  // Add timers to the long wheel. We don't care about stats/tags in
  // this test.
  EXPECT_CALL(*_mock_increment_table, increment(1)).Times(2);
  EXPECT_CALL(*_mock_tag_table, increment(_, _)).Times(2);
  EXPECT_CALL(*_mock_scalar_table, increment(_, _)).Times(2);

  Timer* timer1 = default_timer(1);
  _th->add_timer(timer1);

  Timer* timer2 = default_timer(2);
  timer2->interval_ms = 200000;
  timer2->repeat_for = 200000;
  _th->add_timer(timer2);

  // Now update the current cluster nodes (to ensure that we're also picked
  // as a replica in the tests
  std::vector<std::string> cluster_addresses;
  cluster_addresses.push_back("10.0.0.1:9999");
  __globals->lock();
  __globals->set_cluster_staying_addresses(cluster_addresses);
  __globals->unlock();

  // Check that only one timer is returned
  std::string get_response;
  int rc = _th->get_timers_for_node("10.0.0.1:9999", 7, "cluster_view_id", ts.tv_sec * 1000 + ts.tv_nsec / 1000000 + 150000, get_response);
  std::string exp_rsp = "\\\{\"Timers\":\\\[\\\{\"TimerID\":2,.*}]}";
  EXPECT_THAT(get_response, MatchesRegex(exp_rsp));
  EXPECT_EQ(rc, 200);
}

// Test that getting timers from the heap honours the time-from
TEST_F(TestTimerHandlerRealStore, TimeFromHeapTimers)
{
  struct timespec ts;
  clock_gettime(CLOCK_MONOTONIC, &ts);

  // Add timers to the heap. We don't care about stats/tags in
  // this test.
  EXPECT_CALL(*_mock_increment_table, increment(1)).Times(2);
  EXPECT_CALL(*_mock_tag_table, increment(_, _)).Times(2);
  EXPECT_CALL(*_mock_scalar_table, increment(_, _)).Times(2);

  Timer* timer1 = default_timer(1);
  timer1->interval_ms = 10000000;
  timer1->repeat_for = 10000000;
  _th->add_timer(timer1);

  Timer* timer2 = default_timer(2);
  timer2->interval_ms = 20000000;
  timer2->repeat_for = 20000000;
  _th->add_timer(timer2);

  // Now update the current cluster nodes (to ensure that we're also picked
  // as a replica in the tests
  std::vector<std::string> cluster_addresses;
  cluster_addresses.push_back("10.0.0.1:9999");
  __globals->lock();
  __globals->set_cluster_staying_addresses(cluster_addresses);
  __globals->unlock();

  // Check that only one timer is returned
  std::string get_response;
  int rc = _th->get_timers_for_node("10.0.0.1:9999", 7, "cluster_view_id", ts.tv_sec * 1000 + ts.tv_nsec / 1000000 + 15000000, get_response);
  std::string exp_rsp = "\\\{\"Timers\":\\\[\\\{\"TimerID\":2,.*}]}";
  EXPECT_THAT(get_response, MatchesRegex(exp_rsp));
  EXPECT_EQ(rc, 200);
}<|MERGE_RESOLUTION|>--- conflicted
+++ resolved
@@ -1019,36 +1019,6 @@
   // Do not delete timer as this is already done in the function
 }
 
-// Test that if there's an out-of-date active timer, that's updated in
-// preference to any informational timer.
-TEST_F(TestTimerHandlerAddAndReturn, UpdateReplicaTrackerValueForOldActiveTimerWithInfoTimer)
-{
-  // Set up the timers
-  Timer* timer_active = default_timer(1);
-  timer_active->_replica_tracker = 15;
-  timer_active->cluster_view_id = "different-id";
-  Timer* timer_info = default_timer(1);
-  timer_info->_replica_tracker = 15;
-  timer_info->cluster_view_id = "different-id";
-  TimerPair insert_pair;
-  insert_pair.active_timer = timer_active;
-  insert_pair.information_timer = timer_info;
-
-  // Update the replica tracker. This should update the active timer.
-  EXPECT_CALL(*_store, fetch(_, _)).
-                       WillOnce(DoAll(SetArgReferee<1>(insert_pair),Return(true)));
-  EXPECT_CALL(*_store, insert(_, _, _, _)).
-                       WillOnce(SaveArg<0>(&insert_pair));
-  _th->update_replica_tracker_for_timer(1u, 0);
-  ASSERT_EQ(0u, insert_pair.active_timer->_replica_tracker);
-  ASSERT_EQ(15u, insert_pair.information_timer->_replica_tracker);
-
-  // Delete the timers (this is normally done by the insert call, but this
-  // is mocked out)
-  delete insert_pair.active_timer;
-  delete insert_pair.information_timer;
-}
-
 // Timer handler tests with a real timer store. This allows better tests of resync
 class TestTimerHandlerRealStore : public Base
 {
@@ -1163,11 +1133,7 @@
   // a maximum timer count of 1, so that if this does pick up the single timer
   // it would return 206, so we can detect that error in this UT as well.
   std::string get_response;
-<<<<<<< HEAD
-  int rc = _th->get_timers_for_node("10.0.0.4:9999", 2, updated_cluster_view_id, current_time, get_response);
-=======
-  int rc = _th->get_timers_for_node("10.0.0.4:9999", 1, updated_cluster_view_id, 0, get_response);
->>>>>>> 4fcfb35b
+  int rc = _th->get_timers_for_node("10.0.0.4:9999", 1, updated_cluster_view_id, current_time, get_response);
   std::string exp_rsp = "\\\{\"Timers\":\\\[]}";
   EXPECT_THAT(get_response, MatchesRegex(exp_rsp));
   EXPECT_EQ(rc, 200);
