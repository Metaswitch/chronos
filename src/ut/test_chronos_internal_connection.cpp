/**
 * @file test_chronos_internal_connection.cpp
 *
 * Project Clearwater - IMS in the Cloud
 * Copyright (C) 2015  Metaswitch Networks Ltd
 *
 * This program is free software: you can redistribute it and/or modify it
 * under the terms of the GNU General Public License as published by the
 * Free Software Foundation, either version 3 of the License, or (at your
 * option) any later version, along with the "Special Exception" for use of
 * the program along with SSL, set forth below. This program is distributed
 * in the hope that it will be useful, but WITHOUT ANY WARRANTY;
 * without even the implied warranty of MERCHANTABILITY or FITNESS FOR
 * A PARTICULAR PURPOSE.  See the GNU General Public License for more
 * details. You should have received a copy of the GNU General Public
 * License along with this program.  If not, see
 * <http://www.gnu.org/licenses/>.
 *
 * The author can be reached by email at clearwater@metaswitch.com or by
 * post at Metaswitch Networks Ltd, 100 Church St, Enfield EN2 6BQ, UK
 *
 * Special Exception
 * Metaswitch Networks Ltd  grants you permission to copy, modify,
 * propagate, and distribute a work formed by combining OpenSSL with The
 * Software, or a work derivative of such a combination, even if such
 * copying, modification, propagation, or distribution would otherwise
 * violate the terms of the GPL. You must comply with the GPL in all
 * respects for all of the code used other than OpenSSL.
 * "OpenSSL" means OpenSSL toolkit software distributed by the OpenSSL
 * Project and licensed under the OpenSSL Licenses, or a work based on such
 * software and licensed under the OpenSSL Licenses.
 * "OpenSSL Licenses" means the OpenSSL License and Original SSLeay License
 * under which the OpenSSL Project distributes the OpenSSL toolkit software,
 * as those licenses appear in the file LICENSE-OPENSSL.
 */

#include "gtest/gtest.h"

#include "fakehttpresolver.hpp"
#include "chronos_internal_connection.h"
#include "base.h"
#include "fakecurl.hpp"
#include "mock_replicator.h"
#include "mock_timer_handler.h"
#include "globals.h"
#include "fakesnmp.hpp"
#include "test_interposer.hpp"

using namespace std;
using ::testing::_;
using ::testing::Return;
using ::testing::SaveArg;

static SNMP::U32Scalar _fake_scalar("","");
static SNMP::CounterTable* _fake_counter_table;

MATCHER(IsTombstone, "is a tombstone")
{
  return arg->is_tombstone();
}

MATCHER(IsNotTombstone, "is not a tombstone")
{
  return !(arg->is_tombstone());
}

/// Fixture for ChronosInternalConnectionTest.
class TestChronosInternalConnection : public Base
{
protected:
  void SetUp()
  {
    Base::SetUp();

    cwtest_completely_control_time();

    _fake_counter_table = SNMP::CounterTable::create("","");
    _resolver = new FakeHttpResolver("10.42.42.42");
    _replicator = new MockReplicator();
    _th = new MockTimerHandler();
    fakecurl_responses["http://10.42.42.42:9999/timers?node-for-replicas=10.0.0.1:9999;cluster-view-id=cluster-view-id;time-from=0"] = "{\"Timers\":[]}";
    _chronos = new ChronosInternalConnection(_resolver,
                                             _th,
                                             _replicator,
                                             NULL,
                                             &_fake_scalar,
                                             _fake_counter_table,
                                             _fake_counter_table);
    __globals->get_cluster_staying_addresses(_cluster_addresses);
    __globals->get_cluster_local_ip(_local_ip);

    fakecurl_responses.clear();
  }

  void TearDown()
  {
    delete _chronos;
    delete _th;
    delete _replicator;
    delete _resolver;
    delete _fake_counter_table;

    cwtest_reset_time();

    Base::TearDown();
  }

  FakeHttpResolver* _resolver;
  MockReplicator* _replicator;
  MockTimerHandler* _th;
  ChronosInternalConnection* _chronos;
  std::vector<std::string> _cluster_addresses;
  std::string _local_ip;
};

TEST_F(TestChronosInternalConnection, SendDelete)
{
  fakecurl_responses["http://10.42.42.42:80/timers/references"] = CURLE_OK;
  HTTPCode status = _chronos->send_delete("10.42.42.42:80", "{}");
  EXPECT_EQ(status, 200);
}

TEST_F(TestChronosInternalConnection, SendGet)
{
  fakecurl_responses["http://10.42.42.42:80/timers?node-for-replicas=10.0.0.1:9999;cluster-view-id=cluster-view-id;time-from=10000"] = CURLE_OK;
  std::string response;
  HTTPCode status = _chronos->send_get("10.42.42.42:80", "10.0.0.1:9999", "cluster-view-id", 10000, 0, response);
  EXPECT_EQ(status, 200);
}

TEST_F(TestChronosInternalConnection, SendTriggerNoResults)
{
  fakecurl_responses["http://10.42.42.42:9999/timers?node-for-replicas=10.0.0.1:9999;cluster-view-id=cluster-view-id;time-from=0"] = "{\"Timers\":[]}";
  HTTPCode status = _chronos->resynchronise_with_single_node("10.0.0.1:9999", _cluster_addresses, _local_ip);
  EXPECT_EQ(status, 200);
}

TEST_F(TestChronosInternalConnection, SendTriggerOneTimer)
{
  fakecurl_responses["http://10.42.42.42:9999/timers?node-for-replicas=10.0.0.1:9999;cluster-view-id=cluster-view-id;time-from=0"] = "{\"Timers\":[{\"TimerID\":4, \"OldReplicas\":[\"10.0.0.2:9999\", \"10.0.0.3:9999\"], \"Timer\": {\"timing\": { \"interval\": 100, \"repeat-for\": 200 }, \"callback\": { \"http\": { \"uri\": \"localhost\", \"opaque\": \"stuff\" }}, \"reliability\": { \"replicas\": [ \"10.0.0.1:9999\", \"10.0.0.3:9999\" ] }}}]}";
  fakecurl_responses["http://10.42.42.42:9999/timers/references"] = HTTP_ACCEPTED;
  Timer* added_timer;

  EXPECT_CALL(*_th, add_timer(_,_)).WillOnce(SaveArg<0>(&added_timer));

  EXPECT_CALL(*_replicator, replicate_timer_to_node(IsNotTombstone(), "10.0.0.3:9999")); // Update
  EXPECT_CALL(*_replicator, replicate_timer_to_node(IsTombstone(), "10.0.0.2:9999")); // Tombstone
  HTTPCode status = _chronos->resynchronise_with_single_node("10.0.0.1:9999", _cluster_addresses, _local_ip);
  EXPECT_EQ(status, 200);

  delete added_timer; added_timer = NULL;
}

TEST_F(TestChronosInternalConnection, SendTriggerOneTimerWithTombstoneAndLeaving)
{
  // Set leaving addresses in globals so that we look there as well.
  std::vector<std::string> leaving_cluster_addresses;
  leaving_cluster_addresses.push_back("10.0.0.4:9999");

  __globals->set_cluster_leaving_addresses(leaving_cluster_addresses);
  _cluster_addresses.push_back("10.0.0.4:9999");

  fakecurl_responses["http://10.42.42.42:9999/timers?node-for-replicas=10.0.0.1:9999;cluster-view-id=cluster-view-id;time-from=0"] = "{\"Timers\":[{\"TimerID\":4, \"OldReplicas\":[\"10.0.0.2:9999\", \"10.0.0.4:9999\"], \"Timer\": {\"timing\": { \"interval\": 100, \"repeat-for\": 200 }, \"callback\": { \"http\": { \"uri\": \"localhost\", \"opaque\": \"stuff\" }}, \"reliability\": { \"replicas\": [ \"10.0.0.1:9999\", \"10.0.0.3:9999\" ] }}}]}";
  fakecurl_responses["http://10.42.42.42:9999/timers/references"] = HTTP_ACCEPTED;
  Timer* added_timer;

  EXPECT_CALL(*_th, add_timer(_,_)).WillOnce(SaveArg<0>(&added_timer));
  EXPECT_CALL(*_replicator, replicate_timer_to_node(IsTombstone(), "10.0.0.2:9999")); // Tombstone
  EXPECT_CALL(*_replicator, replicate_timer_to_node(IsTombstone(), "10.0.0.4:9999")); // Tombstone
  EXPECT_CALL(*_replicator, replicate_timer_to_node(IsNotTombstone(), "10.0.0.3:9999")); // Update
  HTTPCode status = _chronos->resynchronise_with_single_node("10.0.0.1:9999", _cluster_addresses, _local_ip);
  EXPECT_EQ(status, 200);

  delete added_timer; added_timer = NULL;
}

// Test that multiple requests are sent when the response indicates there are
// more timers available. This also checks the time-from parameter.
TEST_F(TestChronosInternalConnection, RepeatedTimers)
{
  // Get the current time (time is controlled in this test so we know it won't
  // move on unless we tell it).
  uint32_t current_time = Utils::get_time();

  // The first request has the time-from set to 0. Respond with a single timer
  // that has a delta of -235ms, and an interval of 100ms. Set the response
  // code to 206 so that we'll make another request
  fakecurl_responses["http://10.42.42.42:9999/timers?node-for-replicas=10.0.0.1:9999;cluster-view-id=cluster-view-id;time-from=0"] = Response(HTTP_PARTIAL_CONTENT, "{\"Timers\":[{\"TimerID\":4, \"OldReplicas\":[\"10.0.0.2:9999\"], \"Timer\": {\"timing\": { \"start-time-delta\": -235, \"interval\": 100, \"repeat-for\": 200 }, \"callback\": { \"http\": { \"uri\": \"localhost\", \"opaque\": \"stuff\" }}, \"reliability\": { \"replicas\": [ \"10.0.0.1:9999\" ] }}}]}");

  // The time-from in the second request should be based on the time of the
  // timer we received before. Use an empty body as we don't care about any
  // other timers in this test
  fakecurl_responses["http://10.42.42.42:9999/timers?node-for-replicas=10.0.0.1:9999;cluster-view-id=cluster-view-id;time-from=" + std::to_string(current_time - 235 + 100000)] = Response(HTTP_OK, "{\"Timers\":[]}");
  fakecurl_responses["http://10.42.42.42:9999/timers/references"] = HTTP_ACCEPTED;

  // Save off the added timer so we can delete it (the add_timer call normally
  // deletes the timer but it's mocked out)
  Timer* added_timer;

  EXPECT_CALL(*_th, add_timer(_,_)).WillOnce(SaveArg<0>(&added_timer));
  EXPECT_CALL(*_replicator, replicate_timer_to_node(_, _));
  HTTPCode status = _chronos->resynchronise_with_single_node("10.0.0.1:9999", _cluster_addresses, _local_ip);
  EXPECT_EQ(status, 200);

  delete added_timer; added_timer = NULL;
}

<<<<<<< HEAD
=======
// Test that multiple requests are sent when the response indicates there are
// more timers available. This also checks the time-from parameter.
TEST_F(TestChronosInternalConnection, RepeatedTimers)
{
  // Get the current time (time is controlled in this test so we know it won't
  // move on unless we tell it).
  uint32_t current_time = Utils::get_time();

  // The first request has the time-from set to 0. Respond with a single timer
  // that has a delta of -235ms, and an interval of 100ms. Set the response
  // code to 206 so that we'll make another request
  fakecurl_responses["http://10.42.42.42:9999/timers?node-for-replicas=10.0.0.1:9999;sync-mode=SCALE;cluster-view-id=cluster-view-id;time-from=0"] = Response(HTTP_PARTIAL_CONTENT, "{\"Timers\":[{\"TimerID\":4, \"OldReplicas\":[\"10.0.0.2:9999\"], \"Timer\": {\"timing\": { \"start-time-delta\": -235, \"interval\": 100, \"repeat-for\": 200 }, \"callback\": { \"http\": { \"uri\": \"localhost\", \"opaque\": \"stuff\" }}, \"reliability\": { \"replicas\": [ \"10.0.0.1:9999\" ] }}}]}");

  // The time-from in the second request should be based on the time of the
  // timer we received before. Use an empty body as we don't care about any
  // other timers in this test
  fakecurl_responses["http://10.42.42.42:9999/timers?node-for-replicas=10.0.0.1:9999;sync-mode=SCALE;cluster-view-id=cluster-view-id;time-from=" + std::to_string(current_time - 235 + 100000)] = Response(HTTP_OK, "{\"Timers\":[]}");
  fakecurl_responses["http://10.42.42.42:9999/timers/references"] = HTTP_ACCEPTED;

  // Save off the added timer so we can delete it (the add_timer call normally
  // deletes the timer but it's mocked out)
  Timer* added_timer;

  EXPECT_CALL(*_th, add_timer(_,_)).WillOnce(SaveArg<0>(&added_timer));
  EXPECT_CALL(*_replicator, replicate_timer_to_node(_, _));
  HTTPCode status = _chronos->resynchronise_with_single_node("10.0.0.1:9999", _cluster_addresses, _local_ip);
  EXPECT_EQ(status, 200);

  delete added_timer; added_timer = NULL;
}
>>>>>>> 6c40e8cf

TEST_F(TestChronosInternalConnection, ResynchronizeWithTimers)
{
  std::vector<std::string> leaving_cluster_addresses;
  leaving_cluster_addresses.push_back("10.0.0.4:9999");

  __globals->set_cluster_leaving_addresses(leaving_cluster_addresses);
  _cluster_addresses.push_back("10.0.0.4:9999");

  // Timers from 10.0.0.2/10.0.0.3/10.0.0.4 - One timer that's having its replica list reordered.
  // This isn't a valid response (as it should be different for .2/.3/.4), but it's sufficient
  fakecurl_responses["http://10.42.42.42:9999/timers?node-for-replicas=10.0.0.1:9999;cluster-view-id=cluster-view-id;time-from=0"] = "{\"Timers\":[{\"TimerID\":4, \"OldReplicas\":[\"10.0.0.1:9999\", \"10.0.0.2:9999\", \"10.0.0.3:9999\"], \"Timer\": {\"timing\": { \"interval\": 100, \"repeat-for\": 200 }, \"callback\": { \"http\": { \"uri\": \"localhost\", \"opaque\": \"stuff\" }}, \"reliability\": { \"replicas\": [ \"10.0.0.3:9999\", \"10.0.0.1:9999\", \"10.0.0.2:9999\" ] }}}]}";

  // Delete response
  fakecurl_responses["http://10.42.42.42:9999/timers/references"] = HTTP_SERVER_UNAVAILABLE;

  // There should be no calls to add a timer, as the node has moved higher up
  // the replica list
  EXPECT_CALL(*_th, add_timer(_,_)).Times(0);
  // There are no calls to replicate to 10.0.0.3 as it is lower in the replica list
  EXPECT_CALL(*_replicator, replicate_timer_to_node(_, "10.0.0.3:9999")).Times(0);
  // There are three calls to replicate to 10.0.0.2 as it is lower/equal in the old/new replica lists
  EXPECT_CALL(*_replicator, replicate_timer_to_node(IsNotTombstone(), "10.0.0.2:9999")).Times(3);
  _chronos->resynchronize();
}

TEST_F(TestChronosInternalConnection, ResynchronizeWithInvalidGetResponse)
{
  // Response has invalid JSON
  fakecurl_responses["http://10.42.42.42:9999/timers?node-for-replicas=10.0.0.1:9999;cluster-view-id=cluster-view-id;time-from=0"] = "{\"Timers\":}";

  // There should be no calls to add/replicate a timer
  EXPECT_CALL(*_th, add_timer(_,_)).Times(0);
  EXPECT_CALL(*_replicator, replicate_timer_to_node(_, _)).Times(0);
  _chronos->resynchronize();
}

TEST_F(TestChronosInternalConnection, ResynchronizeWithGetRequestFailed)
{
  // GET request fails
  fakecurl_responses["http://10.42.42.42:9999/timers?node-for-replicas=10.0.0.1:9999;cluster-view-id=cluster-view-id;time-from=0"] = HTTP_BAD_REQUEST;

  // There should be no calls to add/replicate a timer
  EXPECT_CALL(*_th, add_timer(_,_)).Times(0);
  EXPECT_CALL(*_replicator, replicate_timer_to_node(_, _)).Times(0);
  _chronos->resynchronize();
}

TEST_F(TestChronosInternalConnection, SendTriggerInvalidResultsInvalidJSON)
{
  fakecurl_responses["http://10.42.42.42:9999/timers?node-for-replicas=10.0.0.1:9999;cluster-view-id=cluster-view-id;time-from=0"] = "{\"Timers\":]}";
  HTTPCode status = _chronos->resynchronise_with_single_node("10.0.0.1:9999", _cluster_addresses, _local_ip);
  EXPECT_EQ(status, 400);
}

TEST_F(TestChronosInternalConnection, SendTriggerInvalidResultsNoTimers)
{
  fakecurl_responses["http://10.42.42.42:9999/timers?node-for-replicas=10.0.0.1:9999;cluster-view-id=cluster-view-id;time-from=0"] = "{\"Timer\":[]}";
  HTTPCode status = _chronos->resynchronise_with_single_node("10.0.0.1:9999", _cluster_addresses, _local_ip);
  EXPECT_EQ(status, 400);
}

TEST_F(TestChronosInternalConnection, SendTriggerInvalidEntryNoTimerObject)
{
  fakecurl_responses["http://10.42.42.42:9999/timers?node-for-replicas=10.0.0.1:9999;cluster-view-id=cluster-view-id;time-from=0"] = "{\"Timers\":[\"Timer\"]}";
  HTTPCode status = _chronos->resynchronise_with_single_node("10.0.0.1:9999", _cluster_addresses, _local_ip);
  EXPECT_EQ(status, 400);
}

TEST_F(TestChronosInternalConnection, SendTriggerInvalidEntryNoReplicas)
{
  fakecurl_responses["http://10.42.42.42:9999/timers?node-for-replicas=10.0.0.1:9999;cluster-view-id=cluster-view-id;time-from=0"] = "{\"Timers\":[{\"TimerID\":4}]}";
  HTTPCode status = _chronos->resynchronise_with_single_node("10.0.0.1:9999", _cluster_addresses, _local_ip);
  EXPECT_EQ(status, 400);
}

TEST_F(TestChronosInternalConnection, SendTriggerInvalidResultNoTimer)
{
  fakecurl_responses["http://10.42.42.42:9999/timers?node-for-replicas=10.0.0.1:9999;cluster-view-id=cluster-view-id;time-from=0"] = "{\"Timers\":[{\"TimerID\":4, \"OldReplicas\":[\"10.0.0.2:9999\"]}]}";
  HTTPCode status = _chronos->resynchronise_with_single_node("10.0.0.1:9999", _cluster_addresses, _local_ip);
  EXPECT_EQ(status, 400);
}

TEST_F(TestChronosInternalConnection, SendTriggerInvalidResultInvalidTimers)
{
  fakecurl_responses["http://10.42.42.42:9999/timers?node-for-replicas=10.0.0.1:9999;cluster-view-id=cluster-view-id;time-from=0"] = "{\"Timers\":[{\"TimerID\":4, \"OldReplicas\":[\"10.0.0.2:9999\"], \"Timer\": {}}, {\"TimerID\":4, \"OldReplicas\":[\"10.0.0.2:9999\"], \"Timer\": {\"timing\": { \"interval\": 100, \"repeat-for\": 200 }, \"callback\": { \"http\": { \"uri\": \"localhost\", \"opaque\": \"stuff\" }}, \"reliability\": {}}}]}";
  HTTPCode status = _chronos->resynchronise_with_single_node("10.0.0.1:9999", _cluster_addresses, _local_ip);
  EXPECT_EQ(status, 400);
}<|MERGE_RESOLUTION|>--- conflicted
+++ resolved
@@ -205,40 +205,6 @@
   delete added_timer; added_timer = NULL;
 }
 
-<<<<<<< HEAD
-=======
-// Test that multiple requests are sent when the response indicates there are
-// more timers available. This also checks the time-from parameter.
-TEST_F(TestChronosInternalConnection, RepeatedTimers)
-{
-  // Get the current time (time is controlled in this test so we know it won't
-  // move on unless we tell it).
-  uint32_t current_time = Utils::get_time();
-
-  // The first request has the time-from set to 0. Respond with a single timer
-  // that has a delta of -235ms, and an interval of 100ms. Set the response
-  // code to 206 so that we'll make another request
-  fakecurl_responses["http://10.42.42.42:9999/timers?node-for-replicas=10.0.0.1:9999;sync-mode=SCALE;cluster-view-id=cluster-view-id;time-from=0"] = Response(HTTP_PARTIAL_CONTENT, "{\"Timers\":[{\"TimerID\":4, \"OldReplicas\":[\"10.0.0.2:9999\"], \"Timer\": {\"timing\": { \"start-time-delta\": -235, \"interval\": 100, \"repeat-for\": 200 }, \"callback\": { \"http\": { \"uri\": \"localhost\", \"opaque\": \"stuff\" }}, \"reliability\": { \"replicas\": [ \"10.0.0.1:9999\" ] }}}]}");
-
-  // The time-from in the second request should be based on the time of the
-  // timer we received before. Use an empty body as we don't care about any
-  // other timers in this test
-  fakecurl_responses["http://10.42.42.42:9999/timers?node-for-replicas=10.0.0.1:9999;sync-mode=SCALE;cluster-view-id=cluster-view-id;time-from=" + std::to_string(current_time - 235 + 100000)] = Response(HTTP_OK, "{\"Timers\":[]}");
-  fakecurl_responses["http://10.42.42.42:9999/timers/references"] = HTTP_ACCEPTED;
-
-  // Save off the added timer so we can delete it (the add_timer call normally
-  // deletes the timer but it's mocked out)
-  Timer* added_timer;
-
-  EXPECT_CALL(*_th, add_timer(_,_)).WillOnce(SaveArg<0>(&added_timer));
-  EXPECT_CALL(*_replicator, replicate_timer_to_node(_, _));
-  HTTPCode status = _chronos->resynchronise_with_single_node("10.0.0.1:9999", _cluster_addresses, _local_ip);
-  EXPECT_EQ(status, 200);
-
-  delete added_timer; added_timer = NULL;
-}
->>>>>>> 6c40e8cf
-
 TEST_F(TestChronosInternalConnection, ResynchronizeWithTimers)
 {
   std::vector<std::string> leaving_cluster_addresses;
