/**
 * @file mock_timer_handler.h
 *
 * Project Clearwater - IMS in the Cloud
 * Copyright (C) 2015  Metaswitch Networks Ltd
 *
 * This program is free software: you can redistribute it and/or modify it
 * under the terms of the GNU General Public License as published by the
 * Free Software Foundation, either version 3 of the License, or (at your
 * option) any later version, along with the "Special Exception" for use of
 * the program along with SSL, set forth below. This program is distributed
 * in the hope that it will be useful, but WITHOUT ANY WARRANTY;
 * without even the implied warranty of MERCHANTABILITY or FITNESS FOR
 * A PARTICULAR PURPOSE.  See the GNU General Public License for more
 * details. You should have received a copy of the GNU General Public
 * License along with this program.  If not, see
 * <http://www.gnu.org/licenses/>.
 *
 * The author can be reached by email at clearwater@metaswitch.com or by
 * post at Metaswitch Networks Ltd, 100 Church St, Enfield EN2 6BQ, UK
 *
 * Special Exception
 * Metaswitch Networks Ltd  grants you permission to copy, modify,
 * propagate, and distribute a work formed by combining OpenSSL with The
 * Software, or a work derivative of such a combination, even if such
 * copying, modification, propagation, or distribution would otherwise
 * violate the terms of the GPL. You must comply with the GPL in all
 * respects for all of the code used other than OpenSSL.
 * "OpenSSL" means OpenSSL toolkit software distributed by the OpenSSL
 * Project and licensed under the OpenSSL Licenses, or a work based on such
 * software and licensed under the OpenSSL Licenses.
 * "OpenSSL Licenses" means the OpenSSL License and Original SSLeay License
 * under which the OpenSSL Project distributes the OpenSSL toolkit software,
 * as those licenses appear in the file LICENSE-OPENSSL.
 */

#ifndef MOCK_TIMER_HANDLER_H__
#define MOCK_TIMER_HANDLER_H__

#include "timer_handler.h"

#include <gmock/gmock.h>

class MockTimerHandler : public TimerHandler
{
public:
  MOCK_METHOD2(add_timer,void(Timer*,bool));
  MOCK_METHOD1(return_timer,void(Timer*));
  MOCK_METHOD1(handle_successful_callback,void(TimerID));
  MOCK_METHOD1(handle_failed_callback,void(TimerID));
<<<<<<< HEAD
  MOCK_METHOD4(get_timers_for_node, HTTPCode(std::string request_node,
=======
  MOCK_METHOD2(update_replica_tracker_for_timer, void(TimerID, int));
  MOCK_METHOD5(get_timers_for_node, HTTPCode(std::string request_node,
>>>>>>> dbc67ba9
                                             int max_responses,
                                             std::string cluster_view_id,
                                             uint64_t time_from,
                                             std::string& get_response));
};

#endif
<|MERGE_RESOLUTION|>--- conflicted
+++ resolved
@@ -48,12 +48,7 @@
   MOCK_METHOD1(return_timer,void(Timer*));
   MOCK_METHOD1(handle_successful_callback,void(TimerID));
   MOCK_METHOD1(handle_failed_callback,void(TimerID));
-<<<<<<< HEAD
-  MOCK_METHOD4(get_timers_for_node, HTTPCode(std::string request_node,
-=======
-  MOCK_METHOD2(update_replica_tracker_for_timer, void(TimerID, int));
   MOCK_METHOD5(get_timers_for_node, HTTPCode(std::string request_node,
->>>>>>> dbc67ba9
                                              int max_responses,
                                              std::string cluster_view_id,
                                              uint64_t time_from,
