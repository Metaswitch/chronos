--- conflicted
+++ resolved
@@ -675,36 +675,19 @@
   ts->get_next_timers(next_timers);
   ASSERT_EQ(1u, next_timers.size());
   timers[0] = *next_timers.begin();
-<<<<<<< HEAD
-  ASSERT_EQ(7u, timers[0]->_replica_tracker);
-=======
-  ASSERT_EQ(15, timers[0]->_replica_tracker);
->>>>>>> 0c394423
-
-  delete timers[0];
-  delete timers[1];
-  delete timers[2];
-  delete tombstone;
-}
-
-<<<<<<< HEAD
-// Test that marking all replicas as being informed when the node is 
-// a leaving node causes the timer to be tombstoned (so doesn't pop)
-TEST_F(TestTimerStore, UpdateReplicaValueCheckTombstone)
-=======
+  ASSERT_EQ(15u, timers[0]->_replica_tracker);
+
+  delete timers[0];
+  delete timers[1];
+  delete timers[2];
+  delete tombstone;
+}
+
 // Test that marking some of the replicas as being informed
 // changes the replica tracker if the cluster view ID is
 // different
 TEST_F(TestTimerStore, UpdateReplicaTrackerValueForOldTimer)
->>>>>>> 0c394423
-{
-  std::vector<std::string> leaving_cluster_addresses;
-  leaving_cluster_addresses.push_back("10.0.0.1:9999");
-
-  __globals->lock();
-  __globals->set_cluster_leaving_addresses(leaving_cluster_addresses);
-  __globals->unlock();
-
+{
   cwtest_advance_time_ms(500);
   std::unordered_set<Timer*> next_timers;
   timers[0]->_replica_tracker = 15;
@@ -715,33 +698,7 @@
   ts->get_next_timers(next_timers);
   ASSERT_EQ(1u, next_timers.size());
   timers[0] = *next_timers.begin();
-  ASSERT_EQ(7, timers[0]->_replica_tracker);
-
-  delete timers[0];
-  delete timers[1];
-  delete timers[2];
-  delete tombstone;
-
-  leaving_cluster_addresses.clear();
-  __globals->lock();
-  __globals->set_cluster_leaving_addresses(leaving_cluster_addresses);
-  __globals->unlock();
-}
-
-// Test that marking all replicas as being informed when the node is
-// a not leaving node doesn't cause the timer to be tombstoned
-// (so does pop)
-TEST_F(TestTimerStore, UpdateReplicaValueCheckNotTombstone)
-{
-  cwtest_advance_time_ms(500);
-  std::unordered_set<Timer*> next_timers;
-  ts->add_timer(timers[0]);
-  ts->update_replica_tracker_for_timer(1u, 0);
-
-  ts->get_next_timers(next_timers);
-  ASSERT_EQ(1u, next_timers.size());
-  timers[0] = *next_timers.begin();
-  ASSERT_EQ(0u, timers[0]->_replica_tracker);
+  ASSERT_EQ(7u, timers[0]->_replica_tracker);
 
   delete timers[0];
   delete timers[1];
@@ -783,7 +740,6 @@
 // Test that if there are no timers for the requesting node, 
 // that trying to get the timers returns an empty list
 TEST_F(TestTimerStore, SelectTimersNoMatchesReqNode)
-<<<<<<< HEAD
 {
   std::unordered_set<Timer*> next_timers;
   ts->add_timer(timers[0]);
@@ -800,33 +756,12 @@
 // Test that if there are no timers with an out of date cluster
 // ID then trying to get the timers returns an empty list
 TEST_F(TestTimerStore, SelectTimersNoMatchesClusterID)
-=======
->>>>>>> 0c394423
 {
   std::unordered_set<Timer*> next_timers;
   ts->add_timer(timers[0]);
   ts->add_timer(timers[1]);
   ts->add_timer(timers[2]);
   std::string get_response;
-<<<<<<< HEAD
-=======
-  ts->get_timers_for_node("10.0.0.2:9999", 1, "updated-cluster-view-id", get_response);
-
-  ASSERT_EQ(get_response, "{\"Timers\":[]}");
-
-  delete tombstone;
-}
-
-// Test that if there are no timers with an out of date cluster
-// ID then trying to get the timers returns an empty list
-TEST_F(TestTimerStore, SelectTimersNoMatchesClusterID)
-{
-  std::unordered_set<Timer*> next_timers;
-  ts->add_timer(timers[0]);
-  ts->add_timer(timers[1]);
-  ts->add_timer(timers[2]);
-  std::string get_response;
->>>>>>> 0c394423
   ts->get_timers_for_node("10.0.0.1:9999", 1, "cluster-view-id", get_response);
 
   ASSERT_EQ(get_response, "{\"Timers\":[]}");
@@ -851,11 +786,7 @@
                                                     ts->_timer_lookup_table.find(1);
   EXPECT_TRUE(map_it != ts->_timer_lookup_table.end());
   EXPECT_EQ(1u, map_it->second.size());
-<<<<<<< HEAD
   EXPECT_EQ(1u, map_it->second.front()->id);
-=======
-  EXPECT_EQ(1, map_it->second.front()->id);
->>>>>>> 0c394423
 
   // Add a new timer with the same ID, and an updated Cluster View ID
   timers[1]->id = 1; 
@@ -867,15 +798,9 @@
   map_it = ts->_timer_lookup_table.find(1);
   EXPECT_TRUE(map_it != ts->_timer_lookup_table.end());
   EXPECT_EQ(2u, map_it->second.size());
-<<<<<<< HEAD
   EXPECT_EQ(1u, map_it->second.front()->id);
   EXPECT_EQ("updated-cluster-view-id", map_it->second.front()->cluster_view_id);
   EXPECT_EQ(1u, map_it->second.back()->id);
-=======
-  EXPECT_EQ(1, map_it->second.front()->id);
-  EXPECT_EQ("updated-cluster-view-id", map_it->second.front()->cluster_view_id);
-  EXPECT_EQ(1, map_it->second.back()->id);
->>>>>>> 0c394423
   EXPECT_EQ("cluster-view-id", map_it->second.back()->cluster_view_id);
 
   // Add a new timer with the same ID, an updated Cluster View ID, 
@@ -890,17 +815,10 @@
   map_it = ts->_timer_lookup_table.find(1);
   EXPECT_TRUE(map_it != ts->_timer_lookup_table.end());
   EXPECT_EQ(2u, map_it->second.size());
-<<<<<<< HEAD
   EXPECT_EQ(1u, map_it->second.front()->id);
   EXPECT_EQ("updated-again-cluster-view-id", map_it->second.front()->cluster_view_id);
   EXPECT_TRUE(map_it->second.front()->is_tombstone());
   EXPECT_EQ(1u, map_it->second.back()->id);
-=======
-  EXPECT_EQ(1, map_it->second.front()->id);
-  EXPECT_EQ("updated-again-cluster-view-id", map_it->second.front()->cluster_view_id);
-  EXPECT_TRUE(map_it->second.front()->is_tombstone());
-  EXPECT_EQ(1, map_it->second.back()->id);
->>>>>>> 0c394423
   EXPECT_EQ("updated-cluster-view-id", map_it->second.back()->cluster_view_id);
   EXPECT_FALSE(map_it->second.back()->is_tombstone());
 
@@ -939,13 +857,8 @@
                                                     ts->_timer_lookup_table.find(1);
   EXPECT_TRUE(map_it != ts->_timer_lookup_table.end());
   EXPECT_EQ(2u, map_it->second.size());
-<<<<<<< HEAD
   EXPECT_EQ(7u, map_it->second.front()->_replica_tracker);
   EXPECT_EQ(3u, map_it->second.back()->_replica_tracker);
-=======
-  EXPECT_EQ(7, map_it->second.front()->_replica_tracker);
-  EXPECT_EQ(3, map_it->second.back()->_replica_tracker);
->>>>>>> 0c394423
 
   // Check which replicas are told about this timer. The first replica (and 
   // second, but this isn't tested) should be told, the third replica 
