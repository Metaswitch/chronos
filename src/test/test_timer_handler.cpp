/**
 * @file test_timer_handler.cpp
 *
 * Project Clearwater - IMS in the Cloud
 * Copyright (C) 2013  Metaswitch Networks Ltd
 *
 * This program is free software: you can redistribute it and/or modify it
 * under the terms of the GNU General Public License as published by the
 * Free Software Foundation, either version 3 of the License, or (at your
 * option) any later version, along with the "Special Exception" for use of
 * the program along with SSL, set forth below. This program is distributed
 * in the hope that it will be useful, but WITHOUT ANY WARRANTY;
 * without even the implied warranty of MERCHANTABILITY or FITNESS FOR
 * A PARTICULAR PURPOSE.  See the GNU General Public License for more
 * details. You should have received a copy of the GNU General Public
 * License along with this program.  If not, see
 * <http://www.gnu.org/licenses/>.
 *
 * The author can be reached by email at clearwater@metaswitch.com or by
 * post at Metaswitch Networks Ltd, 100 Church St, Enfield EN2 6BQ, UK
 *
 * Special Exception
 * Metaswitch Networks Ltd  grants you permission to copy, modify,
 * propagate, and distribute a work formed by combining OpenSSL with The
 * Software, or a work derivative of such a combination, even if such
 * copying, modification, propagation, or distribution would otherwise
 * violate the terms of the GPL. You must comply with the GPL in all
 * respects for all of the code used other than OpenSSL.
 * "OpenSSL" means OpenSSL toolkit software distributed by the OpenSSL
 * Project and licensed under the OpenSSL Licenses, or a work based on such
 * software and licensed under the OpenSSL Licenses.
 * "OpenSSL Licenses" means the OpenSSL License and Original SSLeay License
 * under which the OpenSSL Project distributes the OpenSSL toolkit software,
 * as those licenses appear in the file LICENSE-OPENSSL.
 */

#include "timer_helper.h"
#include "pthread_cond_var_helper.h"
#include "mock_timer_store.h"
#include "mock_timer_handler.h"
#include "mock_callback.h"
#include "mock_replicator.h"
#include "base.h"
#include "test_interposer.hpp"
#include "globals.h"
#include "mock_infinite_table.h"
#include "mock_increment_table.h"
#include "mockalarm.h"

#include <gtest/gtest.h>

using namespace ::testing;

/*****************************************************************************/
/* Test fixture                                                              */
/*****************************************************************************/

class TestTimerHandlerFetchAndPop : public Base
{
protected:
  void SetUp()
  {
    // There are fixed points throughout time where things must stay exactly the
    // way they are. Whatever happens here will create its own timeline, its own
    // reality, a temporal tipping point. The future revolves around you, here,
    // now, so do good!
    cwtest_completely_control_time();

    Base::SetUp();
    _store = new MockTimerStore();
    _callback = new MockCallback();
    _replicator = new MockReplicator();
    _mock_tag_table = new MockInfiniteTable();
    _mock_increment_table = new MockIncrementTable();
    _mock_timer_alarm = new MockAlarm();
  }

  void TearDown()
  {
    delete _th;
    delete _store;
    delete _replicator;
    delete _mock_tag_table;
    delete _mock_increment_table;
    delete _mock_timer_alarm;
    // _callback is deleted by the timer handler.

    Base::TearDown();

    // I always will be. But times change, and so must I... we all change. When
    // you think about it, we are all different people, all through our lives
    // and that's okay, that's good!
    cwtest_reset_time();
  }

  // Accessor functions into the timer handler's private variables
  MockPThreadCondVar* _cond() { return (MockPThreadCondVar*)_th->_cond; }

  MockInfiniteTable* _mock_tag_table;
  MockIncrementTable* _mock_increment_table;
  MockTimerStore* _store;
  MockCallback* _callback;
  MockReplicator* _replicator;
  MockAlarm* _mock_timer_alarm;
  TimerHandler* _th;
};


/*****************************************************************************/
/* Instance function tests                                                   */
/*****************************************************************************/

TEST_F(TestTimerHandlerFetchAndPop, StartUpAndShutDown)
{
  EXPECT_CALL(*_store, fetch_next_timers(_)).
                       WillOnce(SetArgReferee<0>(std::unordered_set<TimerPair>())).
                       WillOnce(SetArgReferee<0>(std::unordered_set<TimerPair>()));
  _th = new TimerHandler(_store, _callback, _replicator, _mock_timer_alarm, _mock_increment_table, _mock_tag_table);
  _cond()->block_till_waiting();
}

TEST_F(TestTimerHandlerFetchAndPop, PopOneTimer)
{
  std::unordered_set<TimerPair> timers;
  Timer* timer = default_timer(1);
  TimerPair pair;
  pair.active_timer = timer;
  timers.insert(pair);

  EXPECT_CALL(*_store, fetch_next_timers(_)).
                       WillOnce(SetArgReferee<0>(timers)).
                       WillOnce(SetArgReferee<0>(std::unordered_set<TimerPair>())).
                       WillOnce(SetArgReferee<0>(std::unordered_set<TimerPair>()));

  EXPECT_CALL(*_callback, perform(timer));

  _th = new TimerHandler(_store, _callback, _replicator, _mock_timer_alarm, _mock_increment_table, _mock_tag_table);
  _cond()->block_till_waiting();
  delete timer;
}

TEST_F(TestTimerHandlerFetchAndPop, PopRepeatedTimer)
{
  std::unordered_set<TimerPair> timers;
  Timer* timer = default_timer(1);
  TimerPair pair;
  pair.active_timer = timer;
  timer->repeat_for = timer->interval_ms * 2;
  timers.insert(pair);

  EXPECT_CALL(*_store, fetch_next_timers(_)).
                       WillOnce(SetArgReferee<0>(timers)).
                       WillOnce(SetArgReferee<0>(timers)).
                       WillOnce(SetArgReferee<0>(std::unordered_set<TimerPair>())).
                       WillOnce(SetArgReferee<0>(std::unordered_set<TimerPair>()));

  EXPECT_CALL(*_callback, perform(timer)).Times(2);

  _th = new TimerHandler(_store, _callback, _replicator, _mock_timer_alarm, _mock_increment_table, _mock_tag_table);
  _cond()->block_till_waiting();
  delete timer;
}

TEST_F(TestTimerHandlerFetchAndPop, PopMultipleTimersSimultaneously)
{
  std::unordered_set<TimerPair> timers;
  Timer* timer1 = default_timer(1);
  TimerPair pair1;
  pair1.active_timer = timer1;
  Timer* timer2 = default_timer(2);
  TimerPair pair2;
  pair2.active_timer = timer2;
  timers.insert(pair1);
  timers.insert(pair2);

  EXPECT_CALL(*_store, fetch_next_timers(_)).
                       WillOnce(SetArgReferee<0>(timers)).
                       WillOnce(SetArgReferee<0>(std::unordered_set<TimerPair>())).
                       WillOnce(SetArgReferee<0>(std::unordered_set<TimerPair>()));

  EXPECT_CALL(*_callback, perform(timer1));
  EXPECT_CALL(*_callback, perform(timer2));

  _th = new TimerHandler(_store, _callback, _replicator, _mock_timer_alarm, _mock_increment_table, _mock_tag_table);
  _cond()->block_till_waiting();
  delete timer1;
  delete timer2;
}

TEST_F(TestTimerHandlerFetchAndPop, PopMultipleTimersSeries)
{
  std::unordered_set<TimerPair> timers1;
  std::unordered_set<TimerPair> timers2;
  Timer* timer1 = default_timer(1);
  Timer* timer2 = default_timer(2);
  TimerPair pair1;
  TimerPair pair2;
  pair1.active_timer = timer1;
  pair2.active_timer = timer2;
  timers1.insert(pair1);
  timers2.insert(pair2);

  EXPECT_CALL(*_store, fetch_next_timers(_)).
                       WillOnce(SetArgReferee<0>(timers1)).
                       WillOnce(SetArgReferee<0>(timers2)).
                       WillOnce(SetArgReferee<0>(std::unordered_set<TimerPair>())).
                       WillOnce(SetArgReferee<0>(std::unordered_set<TimerPair>()));

  EXPECT_CALL(*_callback, perform(timer1));
  EXPECT_CALL(*_callback, perform(timer2));

  _th = new TimerHandler(_store, _callback, _replicator, _mock_timer_alarm, _mock_increment_table, _mock_tag_table);
  _cond()->block_till_waiting();
  delete timer1;
  delete timer2;
}

TEST_F(TestTimerHandlerFetchAndPop, PopMultipleRepeatingTimers)
{
  std::unordered_set<TimerPair> timers1;
  std::unordered_set<TimerPair> timers2;
  Timer* timer1 = default_timer(1);
  timer1->repeat_for = timer1->interval_ms * 2;
  Timer* timer2 = default_timer(2);
  timer2->repeat_for = timer2->interval_ms * 2;
  TimerPair pair1;
  TimerPair pair2;
  pair1.active_timer = timer1;
  pair2.active_timer = timer2;
  timers1.insert(pair1);
  timers2.insert(pair2);

  EXPECT_CALL(*_store, fetch_next_timers(_)).
                       WillOnce(SetArgReferee<0>(timers1)).
                       WillOnce(SetArgReferee<0>(timers2)).
                       WillOnce(SetArgReferee<0>(timers2)).
                       WillOnce(SetArgReferee<0>(timers1)).
                       WillOnce(SetArgReferee<0>(std::unordered_set<TimerPair>())).
                       WillOnce(SetArgReferee<0>(std::unordered_set<TimerPair>()));

  EXPECT_CALL(*_callback, perform(timer1)).Times(2);
  EXPECT_CALL(*_callback, perform(timer2)).Times(2);

  _th = new TimerHandler(_store, _callback, _replicator, _mock_timer_alarm, _mock_increment_table, _mock_tag_table);
  _cond()->block_till_waiting();
  delete timer1;
  delete timer2;
}

TEST_F(TestTimerHandlerFetchAndPop, EmptyStore)
{
  std::unordered_set<TimerPair> timers1;
  std::unordered_set<TimerPair> timers2;
  Timer* timer1 = default_timer(1);
  Timer* timer2 = default_timer(2);
  TimerPair pair1;
  TimerPair pair2;
  pair1.active_timer = timer1;
  pair2.active_timer = timer2;
  timers1.insert(pair1);
  timers2.insert(pair2);

  EXPECT_CALL(*_store, fetch_next_timers(_)).
                       WillOnce(SetArgReferee<0>(timers1)).
                       WillOnce(SetArgReferee<0>(std::unordered_set<TimerPair>())).
                       WillOnce(SetArgReferee<0>(timers2)).
                       WillOnce(SetArgReferee<0>(std::unordered_set<TimerPair>())).
                       WillOnce(SetArgReferee<0>(std::unordered_set<TimerPair>()));

  EXPECT_CALL(*_callback, perform(timer1));
  EXPECT_CALL(*_callback, perform(timer2));

  _th = new TimerHandler(_store, _callback, _replicator, _mock_timer_alarm, _mock_increment_table, _mock_tag_table);
  _cond()->block_till_waiting();

  // The first timer has been handled, but the store's now empty.  Pretend the store
  // gained a timer and signal the handler thread.
  _cond()->signal();
  _cond()->block_till_waiting();
  delete timer1;
  delete timer2;
}

TEST_F(TestTimerHandlerFetchAndPop, LeakTest)
{
  std::unordered_set<TimerPair> timers;
  Timer* timer = default_timer(1);
  TimerPair pair;
  pair.active_timer = timer;
  timers.insert(pair);

  // Make sure that the final call to fetch_next_timers actually returns some.  This
  // test should still pass valgrind's checking without leaking the timer.
  EXPECT_CALL(*_store, fetch_next_timers(_)).
                       WillOnce(SetArgReferee<0>(std::unordered_set<TimerPair>())).
                       WillOnce(SetArgReferee<0>(timers));

  _th = new TimerHandler(_store, _callback, _replicator, _mock_timer_alarm, _mock_increment_table, _mock_tag_table);
  _cond()->block_till_waiting();
}

TEST_F(TestTimerHandlerFetchAndPop, FutureTimerPop)
{
  Timer* timer = default_timer(1);
  TimerPair pair;
  pair.active_timer = timer;
  timer->interval_ms = 100;
  timer->repeat_for = 100;

  // Start the timer right now.
  struct timespec ts;
  clock_gettime(CLOCK_MONOTONIC, &ts);
  timer->start_time_mono_ms = (ts.tv_sec * 1000) + (ts.tv_nsec / (1000 * 1000));

  // Since we only allocates timers on millisecond intervals, round the
  // time down to a millisecond.
  ts.tv_nsec = ts.tv_nsec - (ts.tv_nsec % (1000 * 1000));

  std::unordered_set<TimerPair> timers;
  timers.insert(pair);

  // After the timer pops, we'd expect to get a call back to get the next set of timers.
  // Then the standard one more check during termination.
  EXPECT_CALL(*_store, fetch_next_timers(_)).
                       WillOnce(SetArgReferee<0>(timers)).
                       WillOnce(SetArgReferee<0>(std::unordered_set<TimerPair>())).
                       WillOnce(SetArgReferee<0>(std::unordered_set<TimerPair>())).
                       WillOnce(SetArgReferee<0>(std::unordered_set<TimerPair>()));
  EXPECT_CALL(*_callback, perform(_));

  _th = new TimerHandler(_store, _callback, _replicator, _mock_timer_alarm, _mock_increment_table, _mock_tag_table);
  _cond()->block_till_waiting();

  cwtest_advance_time_ms(100);

  _cond()->signal_timeout();
  _cond()->block_till_waiting();
  delete timer;
}

// Pop a timer that is a tombstone
TEST_F(TestTimerHandlerFetchAndPop, PopTombstoneTimer)
{
  Timer* timer1 = default_timer(1);
  timer1->become_tombstone();

  EXPECT_CALL(*_store, fetch_next_timers(_)).
                       WillOnce(SetArgReferee<0>(std::unordered_set<TimerPair>())).
                       WillOnce(SetArgReferee<0>(std::unordered_set<TimerPair>()));
  _th = new TimerHandler(_store, _callback, _replicator, _mock_timer_alarm, _mock_increment_table, _mock_tag_table);
  _cond()->block_till_waiting();

  _th->pop(timer1);
  _cond()->block_till_waiting();
}

/*****************************************************************************/
/* Test fixture                                                              */
/*****************************************************************************/

class TestTimerHandlerAddAndReturn : public Base
{
protected:
  void SetUp()
  {
    // There are fixed points throughout time where things must stay exactly the
    // way they are. Whatever happens here will create its own timeline, its own
    // reality, a temporal tipping point. The future revolves around you, here,
    // now, so do good!
    cwtest_completely_control_time();

    Base::SetUp();
    _store = new MockTimerStore();
    _callback = new MockCallback();
    _replicator = new MockReplicator();
    _mock_tag_table = new MockInfiniteTable();
    _mock_increment_table = new MockIncrementTable();
    _mock_timer_alarm = new MockAlarm();

    // Set up the Timer Handler
    EXPECT_CALL(*_store, fetch_next_timers(_)).
                         WillOnce(SetArgReferee<0>(std::unordered_set<TimerPair>())).
                         WillOnce(SetArgReferee<0>(std::unordered_set<TimerPair>()));
    _th = new TimerHandler(_store, _callback, _replicator, _mock_timer_alarm, _mock_increment_table, _mock_tag_table);
    _cond()->block_till_waiting();
  }

  void TearDown()
  {
    delete _th;
    delete _store;
    delete _replicator;
    delete _mock_tag_table;
    delete _mock_increment_table;
    delete _mock_timer_alarm;
    // _callback is deleted by the timer handler.

    Base::TearDown();

    // I always will be. But times change, and so must I... we all change. When
    // you think about it, we are all different people, all through our lives
    // and that's okay, that's good!
    cwtest_reset_time();
  }

  // Accessor functions into the timer handler's private variables
  MockPThreadCondVar* _cond() { return (MockPThreadCondVar*)_th->_cond; }

  MockInfiniteTable* _mock_tag_table;
  MockIncrementTable* _mock_increment_table;
  MockTimerStore* _store;
  MockCallback* _callback;
  MockReplicator* _replicator;
  MockAlarm* _mock_timer_alarm;
  TimerHandler* _th;
};

// Tests adding a single timer
TEST_F(TestTimerHandlerAddAndReturn, AddTimer)
{
  // Add the timer. This is a new timer, so should cause the stats to
  // increment (counts and tags)
  Timer* timer = default_timer(1);
  TimerPair insert_pair;
  EXPECT_CALL(*_store, fetch(timer->id, _)).Times(1);
  EXPECT_CALL(*_mock_tag_table, increment("TAG1")).Times(1);
  EXPECT_CALL(*_mock_increment_table, increment(1)).Times(1);
  EXPECT_CALL(*_store, insert(_, timer->id, timer->next_pop_time(), _)).
                    WillOnce(SaveArg<0>(&insert_pair));
  _th->add_timer(timer);

  // The timer is succesfully added. As it's a new timer it's passed through to
  // the store unchanged.
  EXPECT_EQ(insert_pair.active_timer, timer);

  // Delete the timer (this is normally done by the insert call, but this
  // is mocked out)
  delete timer;
}

// Tests updating a timer
TEST_F(TestTimerHandlerAddAndReturn, UpdateTimer)
{
  // Add the first timer. This is a new timer, so should cause the stats to
  // increment (counts and tags)
  Timer* timer = default_timer(1);
  TimerPair insert_pair;
  EXPECT_CALL(*_store, fetch(timer->id, _)).Times(1);
  EXPECT_CALL(*_mock_tag_table, increment("TAG1")).Times(1);
  EXPECT_CALL(*_mock_increment_table, increment(1)).Times(1);
  EXPECT_CALL(*_store, insert(_, timer->id, timer->next_pop_time(), _)).
                    WillOnce(SaveArg<0>(&insert_pair));
  _th->add_timer(timer);

  // Update the timer. Make sure the newer timer is picked by giving it a later
  // start time
  Timer* timer2 = default_timer(1);
  timer2->start_time_mono_ms = insert_pair.active_timer->start_time_mono_ms + 100;
  EXPECT_CALL(*_store, fetch(timer2->id, _)).
                       WillOnce(DoAll(SetArgReferee<1>(insert_pair),Return(true)));
  EXPECT_CALL(*_store, insert(_, timer2->id, timer2->next_pop_time(), _)).
                    WillOnce(SaveArg<0>(&insert_pair));
  _th->add_timer(timer2);

  // The timer is successfully updated
  EXPECT_EQ(insert_pair.active_timer, timer2);

  // Update the timer. Make sure the newer timer is picked by giving it a later
  // sequence number
  Timer* timer3 = default_timer(1);
  timer3->sequence_number = 3;
  EXPECT_CALL(*_store, fetch(timer3->id, _)).
                       WillOnce(DoAll(SetArgReferee<1>(insert_pair),Return(true)));
  EXPECT_CALL(*_store, insert(_, timer3->id, timer3->next_pop_time(), _)).
                    WillOnce(SaveArg<0>(&insert_pair));
  _th->add_timer(timer3);

  // The timer is successfully updated
  EXPECT_EQ(insert_pair.active_timer, timer3);

  // Delete the timer (this is normally done by the insert call, but this
  // is mocked out)
  delete timer3;
}

// Tests updating a timer, and having the timers tags change on the update
TEST_F(TestTimerHandlerAddAndReturn, AddExistingTimerChangedTags)
{
  // Add the first timer. This is a new timer, so should cause the stats to
  // increment (counts and tags)
  Timer* timer = default_timer(1);
  TimerPair insert_pair;
  EXPECT_CALL(*_store, fetch(timer->id, _)).Times(1);
  EXPECT_CALL(*_mock_tag_table, increment("TAG1")).Times(1);
  EXPECT_CALL(*_mock_increment_table, increment(1)).Times(1);
  EXPECT_CALL(*_store, insert(_, timer->id, timer->next_pop_time(), _)).
                    WillOnce(SaveArg<0>(&insert_pair));
  _th->add_timer(timer);

  // Update the timer. Make sure the newer timer is picked by giving it a later
  // start time.
  Timer* timer2 = default_timer(1);
  timer2->start_time_mono_ms = insert_pair.active_timer->start_time_mono_ms + 100;
  timer2->tags.clear();
  timer2->tags.push_back("NEWTAG");
  EXPECT_CALL(*_store, fetch(timer2->id, _)).
                       WillOnce(DoAll(SetArgReferee<1>(insert_pair),Return(true)));
  EXPECT_CALL(*_mock_tag_table, increment("NEWTAG")).Times(1);
  EXPECT_CALL(*_mock_tag_table, decrement("TAG1")).Times(1);
  EXPECT_CALL(*_store, insert(_, timer2->id, timer2->next_pop_time(), _)).
                    WillOnce(SaveArg<0>(&insert_pair));
  _th->add_timer(timer2);

  // The timer is successfully updated
  EXPECT_EQ(insert_pair.active_timer, timer2);

  // Delete the timer (this is normally done by the insert call, but this
  // is mocked out)
  delete timer2;
}

// Test that if there is already an information timer for this timer
// we overwrite it with a new information timer
TEST_F(TestTimerHandlerAddAndReturn, OverrideInformationTimer)
{
  // Add the first timer. This is a new timer, so should cause the stats to
  // increment (counts and tags)
  Timer* timer = default_timer(1);
  TimerPair insert_pair;
  EXPECT_CALL(*_store, fetch(timer->id, _)).Times(1);
  EXPECT_CALL(*_mock_tag_table, increment("TAG1")).Times(1);
  EXPECT_CALL(*_mock_increment_table, increment(1)).Times(1);
  EXPECT_CALL(*_store, insert(_, timer->id, timer->next_pop_time(), _)).
                    WillOnce(SaveArg<0>(&insert_pair));
  _th->add_timer(timer);

  // The first timer has the current cluster view ID and no informational
  // timer
  EXPECT_EQ(insert_pair.active_timer->cluster_view_id, "cluster-view-id");
  ASSERT_TRUE(insert_pair.information_timer == NULL);

  // Change the cluster view ID, and update the timer. This is an update, so the
  // counts/tags don't change. The added timer gains an informational timer
  Timer* timer2 = default_timer(1);
  timer2->cluster_view_id = "updated-cluster-view-id";
  __globals->set_cluster_view_id(timer2->cluster_view_id);

  EXPECT_CALL(*_store, fetch(timer2->id, _)).
                       WillOnce(DoAll(SetArgReferee<1>(insert_pair),Return(true)));
  EXPECT_CALL(*_store, insert(_, timer2->id, timer2->next_pop_time(), _)).
              WillOnce(SaveArg<0>(&insert_pair));
  _th->add_timer(timer2);

  EXPECT_EQ(insert_pair.active_timer->cluster_view_id, "updated-cluster-view-id");
  EXPECT_EQ(insert_pair.information_timer->cluster_view_id, "cluster-view-id");

  // Change the cluster view ID, and update the timer again. The previous
  // informational timer is discarded.
  Timer* timer3 = default_timer(1);
  timer3->cluster_view_id = "updated-again-cluster-view-id";
  __globals->set_cluster_view_id(timer3->cluster_view_id);

  EXPECT_CALL(*_store, fetch(timer3->id, _)).
                       WillOnce(DoAll(SetArgReferee<1>(insert_pair),Return(true)));
  EXPECT_CALL(*_store, insert(_, timer3->id, timer3->next_pop_time(), _)).
              WillOnce(SaveArg<0>(&insert_pair));
  _th->add_timer(timer3);

  EXPECT_EQ(insert_pair.active_timer->cluster_view_id, "updated-again-cluster-view-id");
  EXPECT_EQ(insert_pair.information_timer->cluster_view_id, "updated-cluster-view-id");

  // Delete the timer (this is normally done by the insert call, but this
  // is mocked out)
  delete insert_pair.active_timer;
  delete insert_pair.information_timer;
}

// Test that attempting to add an older timer doesn't update the stored
// timer
TEST_F(TestTimerHandlerAddAndReturn, AddOlderTimer)
{
  // Set up the timers. Make timer2 older than timer 1. Give them different
  // intervals (so we can easily tell what timer we have)
  Timer* timer = default_timer(1);
  Timer* timer2 = default_timer(1);
  timer->start_time_mono_ms = timer2->start_time_mono_ms + 100;
  timer->interval_ms = 10000;
  timer2->interval_ms = 20000;
  TimerPair insert_pair;

  // Add the first timer. This is a new timer, so should cause the stats to
  // increment (counts and tags)
  EXPECT_CALL(*_store, fetch(timer->id, _)).Times(1);
  EXPECT_CALL(*_mock_tag_table, increment("TAG1")).Times(1);
  EXPECT_CALL(*_mock_increment_table, increment(1)).Times(1);
  EXPECT_CALL(*_store, insert(_, timer->id, timer->next_pop_time(), _)).
                    WillOnce(SaveArg<0>(&insert_pair));
  _th->add_timer(timer);

  // Add an older timer. This doesn't change the stored timer
  EXPECT_CALL(*_store, fetch(timer2->id, _)).
                    WillOnce(DoAll(SetArgReferee<1>(insert_pair),Return(true)));
  EXPECT_CALL(*_mock_increment_table, increment(1)).Times(0);
  EXPECT_CALL(*_store, insert(_, _, _, _)).
                    WillOnce(SaveArg<0>(&insert_pair));

  _th->add_timer(timer2);

  EXPECT_EQ(insert_pair.active_timer->interval_ms, 10000);

  // Delete the timer (this is normally done by the insert call, but this
  // is mocked out)
  delete insert_pair.active_timer;
}

// This tests checks when we add a timer to the store and there is already a
// complete TimerPair that exists, and the new timer and the existing active
// have the same cluster view, we should preserve the information timer
TEST_F(TestTimerHandlerAddAndReturn, PreserveInformationTimers)
{
  // Add the first timer. This is a new timer, so should cause the stats to
  // increment (counts and tags)
  Timer* timer = default_timer(1);
  timer->cluster_view_id = "information-timer-view-id";
  TimerPair insert_pair;
  EXPECT_CALL(*_store, fetch(timer->id, _)).Times(1);
  EXPECT_CALL(*_mock_tag_table, increment("TAG1")).Times(1);
  EXPECT_CALL(*_mock_increment_table, increment(1)).Times(1);
  EXPECT_CALL(*_store, insert(_, timer->id, timer->next_pop_time(), _)).
                    WillOnce(SaveArg<0>(&insert_pair));
  _th->add_timer(timer);

  // Add the second timer. This causes the first timer to move to an
  // informational timer
  Timer* timer2 = default_timer(1);
  EXPECT_CALL(*_store, fetch(timer2->id, _)).
                       WillOnce(DoAll(SetArgReferee<1>(insert_pair),Return(true)));
  EXPECT_CALL(*_store, insert(_, timer->id, timer->next_pop_time(), _)).
              WillOnce(SaveArg<0>(&insert_pair));

  _th->add_timer(timer2);
  EXPECT_EQ(insert_pair.active_timer->cluster_view_id, "cluster-view-id");
  EXPECT_EQ(insert_pair.information_timer->cluster_view_id, "information-timer-view-id");

  // Update the active timer. This shouldn't change the informational timer
  Timer* timer3 = default_timer(1);
  timer3->start_time_mono_ms = insert_pair.active_timer->start_time_mono_ms + 100;
  EXPECT_CALL(*_store, fetch(timer3->id, _)).
                       WillOnce(DoAll(SetArgReferee<1>(insert_pair),Return(true)));
  EXPECT_CALL(*_store, insert(_, timer3->id, timer3->next_pop_time(), _)).
              WillOnce(SaveArg<0>(&insert_pair));

  _th->add_timer(timer3);

  EXPECT_EQ(insert_pair.active_timer->cluster_view_id, "cluster-view-id");
  EXPECT_EQ(insert_pair.information_timer->cluster_view_id, "information-timer-view-id");

  // Delete the timer (this is normally done by the insert call, but this
  // is mocked out)
  delete insert_pair.active_timer;
  delete insert_pair.information_timer;
}

// Test that the information timers are preserved when adding a timer if the
// existing timer is re-added (because it is newer)
TEST_F(TestTimerHandlerAddAndReturn, PreserveInformationTimersNoUpdateStartTime)
{
  // Set up the timers. The new timer has a lower sequence number than the
  // existing timer
  Timer* timer_active = default_timer(1);
  Timer* timer_info = default_timer(1);
  timer_info->cluster_view_id = "different-id";
  TimerPair insert_pair;
  insert_pair.active_timer = timer_active;
  insert_pair.information_timer = timer_info;
  Timer* new_timer = default_timer(1);
  timer_active->start_time_mono_ms = new_timer->start_time_mono_ms + 1000;

  // Update the replica tracker. This should only change the information
  // timer
  EXPECT_CALL(*_store, fetch(timer_active->id, _)).
                       WillOnce(DoAll(SetArgReferee<1>(insert_pair),Return(true)));
  EXPECT_CALL(*_store, insert(_, timer_active->id, timer_active->next_pop_time(), _)).
                    WillOnce(SaveArg<0>(&insert_pair));
  _th->add_timer(new_timer);

  // Check that the informational timer is preserved
  ASSERT_EQ("different-id", insert_pair.information_timer->cluster_view_id);

  // Delete the timer (this is normally done by the insert call, but this
  // is mocked out)
  delete insert_pair.active_timer;
  delete insert_pair.information_timer;
}

// Test that the information timers are preserved when adding a timer if the
// existing timer is re-added (because it has a higher sequence number)
TEST_F(TestTimerHandlerAddAndReturn, PreserveInformationTimersNoUpdateSeqNum)
{
  // Set up the timers. The new timer has a lower sequence number than the
  // existing timer
  Timer* timer_active = default_timer(1);
  timer_active->sequence_number = 3;
  Timer* timer_info = default_timer(1);
  timer_info->cluster_view_id = "different-id";
  TimerPair insert_pair;
  insert_pair.active_timer = timer_active;
  insert_pair.information_timer = timer_info;
  Timer* new_timer = default_timer(1);
  new_timer->sequence_number = 2;

  // Update the replica tracker. This should only change the information
  // timer
  EXPECT_CALL(*_store, fetch(timer_active->id, _)).
                       WillOnce(DoAll(SetArgReferee<1>(insert_pair),Return(true)));
  EXPECT_CALL(*_store, insert(_, timer_active->id, timer_active->next_pop_time(), _)).
                    WillOnce(SaveArg<0>(&insert_pair));
  _th->add_timer(new_timer);

  // Check that the informational timer is preserved
  ASSERT_EQ("different-id", insert_pair.information_timer->cluster_view_id);

  // Delete the timer (this is normally done by the insert call, but this
  // is mocked out)
  delete insert_pair.active_timer;
  delete insert_pair.information_timer;
}

// Add a tombstone with the same id as a timer in the store. The new tombstone
// should exist for the same length of time as the original timer
TEST_F(TestTimerHandlerAddAndReturn, AddTombstoneToExisting)
{
  // Set up the timers. Set up the timer to be longer than the tombstone to
  // start with.
  Timer* timer = default_timer(1);
  Timer* tombstone = default_timer(1);
  timer->interval_ms = tombstone->interval_ms * 10;
  timer->repeat_for = tombstone->repeat_for * 10;
  tombstone->tags.push_back("NEWTAG");
  tombstone->become_tombstone();
  TimerPair insert_pair;

  // Add the first timer. This is a new timer, so should cause the stats to
  // increment (counts and tags)
  EXPECT_CALL(*_store, fetch(timer->id, _)).Times(1);
  EXPECT_CALL(*_mock_tag_table, increment("TAG1")).Times(1);
  EXPECT_CALL(*_mock_increment_table, increment(1)).Times(1);
  EXPECT_CALL(*_store, insert(_, timer->id, timer->next_pop_time(), _)).
                    WillOnce(SaveArg<0>(&insert_pair));
  _th->add_timer(timer);

  // Now add the tombstone. This should decrement the tags/counts from the
  // removed timer, not from the tombstone tags
  EXPECT_CALL(*_store, fetch(tombstone->id, _)).
                       WillOnce(DoAll(SetArgReferee<1>(insert_pair),Return(true)));
  EXPECT_CALL(*_store, insert(_, tombstone->id, _, _)).
                    WillOnce(SaveArg<0>(&insert_pair));
  EXPECT_CALL(*_mock_increment_table, decrement(1)).Times(1);
  EXPECT_CALL(*_mock_tag_table, decrement("TAG1")).Times(1);
  EXPECT_CALL(*_mock_tag_table, decrement("NEWTAG")).Times(0);
  _th->add_timer(tombstone);

<<<<<<< HEAD
  // Check that the new tombstone has the correct interval
  EXPECT_EQ(insert_pair.active_timer->interval_ms, 1000000);
  EXPECT_EQ(insert_pair.active_timer->repeat_for, 1000000);
  EXPECT_TRUE(insert_pair.active_timer->is_tombstone());
=======
  EXPECT_EQ(tombstone->interval_ms, (unsigned)1000);
  EXPECT_EQ(tombstone->repeat_for, (unsigned)1000);

  _cond()->block_till_waiting();

  cwtest_reset_time();

  delete tombstone;
  // timer1 is deleted by handler
}

// Pop a timer that is a tombstone
TEST_F(TestTimerHandler, PopTombstoneTimer)
{
  Timer* timer1 = default_timer(1);
  timer1->become_tombstone();

  EXPECT_CALL(*_store, fetch_next_timers(_)).
                       WillOnce(SetArgReferee<0>(std::unordered_set<TimerPair>())).
                       WillOnce(SetArgReferee<0>(std::unordered_set<TimerPair>()));

  _th = new TimerHandler(_store, _callback, _replicator, NULL, _mock_increment_table, _fake_table);
  _cond()->block_till_waiting();

  _th->pop(timer1);

  _cond()->block_till_waiting();
>>>>>>> d6ce12d3

  // Delete the timer (this is normally done by the insert call, but this
  // is mocked out)
  delete insert_pair.active_timer;
}

// Add a tombstone with a new ID (mimicking the case where a resync can cause deletes
// to be sent to more locations than necessary)
TEST_F(TestTimerHandlerAddAndReturn, AddNewTombstone)
{
  Timer* tombstone = default_timer(1);
  tombstone->become_tombstone();
  TimerPair insert_pair;

  // Add the tombstone - this shouldn't affect the statistics
  EXPECT_CALL(*_store, fetch(tombstone->id, _)).Times(1);
  EXPECT_CALL(*_mock_tag_table, decrement("TAG1")).Times(0);
  EXPECT_CALL(*_mock_increment_table, decrement(1)).Times(0);
  EXPECT_CALL(*_store, insert(_, tombstone->id, _, _)).
                    WillOnce(SaveArg<0>(&insert_pair));

  _th->add_timer(tombstone);

  // Check that the added timer is the tombstone
  EXPECT_TRUE(insert_pair.active_timer->is_tombstone());

  // Delete the timer (this is normally done by the insert call, but this
  // is mocked out)
  delete insert_pair.active_timer;
}

// Test that a new, similar, timer with a sequence number lower than the
// existing timer doesn't override an existing timer
TEST_F(TestTimerHandlerAddAndReturn, AddLowerSequenceNumber)
{
  // Set up the timers
  Timer* timer1 = default_timer(1);
  Timer* timer2 = default_timer(1);
  timer1->sequence_number=2;
  timer2->sequence_number=1;
  TimerPair insert_pair;

  // Add the first timer. This is a new timer, so should cause the stats to
  // increment (counts and tags)
  EXPECT_CALL(*_store, fetch(timer1->id, _)).Times(1);
  EXPECT_CALL(*_mock_increment_table, increment(1)).Times(1);
  EXPECT_CALL(*_mock_tag_table, increment("TAG1")).Times(1);
  EXPECT_CALL(*_store, insert(_, timer1->id, timer1->next_pop_time(), _)).
                    WillOnce(SaveArg<0>(&insert_pair));
  _th->add_timer(timer1);
  EXPECT_EQ(insert_pair.active_timer->sequence_number, 2);

  // Add a timer with a lower sequence number - this timer should not replace
  // the existing timer
  EXPECT_CALL(*_store, fetch(timer2->id, _)).
                       WillOnce(DoAll(SetArgReferee<1>(insert_pair),Return(true)));
  EXPECT_CALL(*_store, insert(_, timer2->id, _, _)).
              WillOnce(SaveArg<0>(&insert_pair));
  _th->add_timer(timer2);

  // Check that the sequence number hasn't changed
  EXPECT_EQ(insert_pair.active_timer->sequence_number, 2);

  // Delete the timer (this is normally done by the insert call, but this
  // is mocked out)
  delete insert_pair.active_timer;
}

// Return a timer to the handler as if it has been passed back from HTTPCallback
TEST_F(TestTimerHandlerAddAndReturn, ReturnTimerSuccessful)
{
  Timer* timer = default_timer(1);
  TimerPair insert_pair;

  // The timer is being returned from a callback. This shouldn't change any
  // counts/tags
  EXPECT_CALL(*_replicator, replicate(timer));
  EXPECT_CALL(*_store, fetch(timer->id, _)).WillOnce(Return(false));
  EXPECT_CALL(*_store, insert(_, timer->id, timer->next_pop_time(), _)).
                    WillOnce(SaveArg<0>(&insert_pair));
  _th->return_timer(timer, true);

  // The timer is succesfully added. As it's a new timer (as the pop would have
  // removed it from the store) it's passed through to the store unchanged.
  EXPECT_EQ(insert_pair.active_timer, timer);

  // Delete the timer (this is normally done by the insert call, but this
  // is mocked out)
  delete insert_pair.active_timer;
}

// Return a timer to the handler as if it has been passed back from HTTPCallback
// but has been dropped (by failing to send it)
TEST_F(TestTimerHandlerAddAndReturn, ReturnTimerFailure)
{
  Timer* timer = default_timer(1);
  TimerPair insert_pair;

  // The timer failed its callback. This decrement the counts/tags and set an
  // alarm. It won't be added back to the store
  EXPECT_CALL(*_mock_timer_alarm, set());
  EXPECT_CALL(*_mock_increment_table, decrement(1)).Times(1);
  EXPECT_CALL(*_mock_tag_table, decrement("TAG1")).Times(1);
  _th->return_timer(timer, false);
}

// Return a timer to the handler, but make it the last repeat (so it gets
// converted to a tombstone)
TEST_F(TestTimerHandlerAddAndReturn, ReturnTimerToTombstone)
{
  Timer* timer = default_timer(1);
  timer->repeat_for = (timer->sequence_number + 1) * timer->interval_ms - 100;
  TimerPair insert_pair;

  // The timer is converted to a tombstone (decrementing counts/tags) and added
  // to the store
  EXPECT_CALL(*_replicator, replicate(timer));
  EXPECT_CALL(*_store, fetch(timer->id, _)).WillOnce(Return(false));
  EXPECT_CALL(*_store, insert(_, timer->id, timer->next_pop_time(), _)).
                    WillOnce(SaveArg<0>(&insert_pair));
  EXPECT_CALL(*_mock_increment_table, decrement(1)).Times(1);
  EXPECT_CALL(*_mock_tag_table, decrement("TAG1")).Times(1);
  _th->return_timer(timer, true);

  EXPECT_EQ(insert_pair.active_timer, timer);
  EXPECT_TRUE(insert_pair.active_timer->is_tombstone());

  // Delete the timer (this is normally done by the insert call, but this
  // is mocked out)
  delete insert_pair.active_timer;
}

// Test that marking some of the replicas as being informed
// doesn't change the timer if it's got an up-to-date
// cluster view ID
TEST_F(TestTimerHandlerAddAndReturn, UpdateReplicaTrackerValueForNewTimer)
{
  // Add the timer. This is a new timer, so should cause the stats to
  // increment (counts and tags)
  Timer* timer = default_timer(1);
  timer->_replica_tracker = 15;
  TimerPair insert_pair;
  EXPECT_CALL(*_store, fetch(timer->id, _)).Times(1);
  EXPECT_CALL(*_mock_tag_table, increment("TAG1")).Times(1);
  EXPECT_CALL(*_mock_increment_table, increment(1)).Times(1);
  EXPECT_CALL(*_store, insert(_, timer->id, timer->next_pop_time(), _)).
                    WillOnce(SaveArg<0>(&insert_pair));
  _th->add_timer(timer);

  // Try to update the replica tracker value. This shouldn't change the timer
  EXPECT_CALL(*_store, fetch(timer->id, _)).
                       WillOnce(DoAll(SetArgReferee<1>(insert_pair),Return(true)));
  EXPECT_CALL(*_store, insert(_, timer->id, timer->next_pop_time(), _)).
              WillOnce(SaveArg<0>(&insert_pair));
  _th->update_replica_tracker_for_timer(1u, 1);

  // Check that the replica tracker hasn't changed
  EXPECT_EQ(15u, insert_pair.active_timer->_replica_tracker);

  // Delete the timer (this is normally done by the insert call, but this
  // is mocked out)
  delete insert_pair.active_timer;
}

// Test that marking some of the replicas as being informed
// changes the replica tracker if the cluster view ID is
// different
TEST_F(TestTimerHandlerAddAndReturn, UpdateReplicaTrackerValueForOldActiveTimer)
{
  // Add the timer. This is a new timer, so should cause the stats to
  // increment (counts and tags)
  Timer* timer = default_timer(1);
  timer->_replica_tracker = 15;
  timer->cluster_view_id = "different-id";
  TimerPair insert_pair;
  EXPECT_CALL(*_store, fetch(timer->id, _));
  EXPECT_CALL(*_mock_increment_table, increment(1)).Times(1);
  EXPECT_CALL(*_mock_tag_table, increment("TAG1")).Times(1);
  EXPECT_CALL(*_store, insert(_, timer->id, timer->next_pop_time(), _)).
                    WillOnce(SaveArg<0>(&insert_pair));
  _th->add_timer(timer);

  // Try to update the replica tracker value. This should change the timer
  EXPECT_CALL(*_store, fetch(timer->id, _)).
                       WillOnce(DoAll(SetArgReferee<1>(insert_pair),Return(true)));
  EXPECT_CALL(*_store, insert(_,timer->id, timer->next_pop_time(), _)).
              WillOnce(SaveArg<0>(&insert_pair));
  _th->update_replica_tracker_for_timer(1u, 3);

  // Check that the tracker value has updated
  ASSERT_EQ(7u, insert_pair.active_timer->_replica_tracker);
  ASSERT_EQ("different-id", insert_pair.active_timer->cluster_view_id);

  // Now mark all replicas as being informed. This mimics a window condition
  // where the timer hasn't been replaced by a new timer/tombstone. The timer
  // should not be deleted in this case
  EXPECT_CALL(*_store, fetch(timer->id, _)).
                       WillOnce(DoAll(SetArgReferee<1>(insert_pair),Return(true)));
  EXPECT_CALL(*_store, insert(_,timer->id, timer->next_pop_time(), _)).
              WillOnce(SaveArg<0>(&insert_pair));
  _th->update_replica_tracker_for_timer(1u, 0);

  ASSERT_EQ(0u, insert_pair.active_timer->_replica_tracker);
  ASSERT_EQ("different-id", insert_pair.active_timer->cluster_view_id);

  // Delete the timer (this is normally done by the insert call, but this
  // is mocked out)
  delete insert_pair.active_timer;
}

// Test that marking some of the replicas as being informed
// changes the replica tracker if there's an informational timer
TEST_F(TestTimerHandlerAddAndReturn, UpdateReplicaTrackerValueForInformationTimer)
{
  // Set up the timers
  Timer* timer_active = default_timer(1);
  timer_active->_replica_tracker = 15;
  Timer* timer_info = default_timer(1);
  timer_info->_replica_tracker = 15;
  timer_info->cluster_view_id = "different-id";
  TimerPair insert_pair;
  insert_pair.active_timer = timer_active;
  insert_pair.information_timer = timer_info;

  // Update the replica tracker. This should only change the information
  // timer
  EXPECT_CALL(*_store, fetch(timer_active->id, _)).
                       WillOnce(DoAll(SetArgReferee<1>(insert_pair),Return(true)));
  EXPECT_CALL(*_store, insert(_, timer_active->id, timer_active->next_pop_time(), _)).
                    WillOnce(SaveArg<0>(&insert_pair));
  _th->update_replica_tracker_for_timer(1u, 2);
  ASSERT_EQ(15u, insert_pair.active_timer->_replica_tracker);
  ASSERT_EQ(3u, insert_pair.information_timer->_replica_tracker);

  // Now mark all replicas as being informed. This causes the information timer
  // to be deleted, but doesn't change the active timer.
  EXPECT_CALL(*_store, fetch(timer_active->id, _)).
                       WillOnce(DoAll(SetArgReferee<1>(insert_pair),Return(true)));
  EXPECT_CALL(*_store, insert(_, timer_active->id, timer_active->next_pop_time(), _)).
                    WillOnce(SaveArg<0>(&insert_pair));
  _th->update_replica_tracker_for_timer(1u, 0);
  ASSERT_EQ(15u, insert_pair.active_timer->_replica_tracker);
  ASSERT_TRUE(insert_pair.information_timer == NULL);

  // Delete the timer (this is normally done by the insert call, but this
  // is mocked out)
  delete insert_pair.active_timer;
}

// Timer handler tests with a real timer store. This allows better tests of resync
class TestTimerHandlerRealStore : public Base
{
protected:
  void SetUp()
  {
    Base::SetUp();
    cwtest_completely_control_time();

    _health_checker = new HealthChecker();
    _store = new TimerStore(_health_checker);
    _callback = new MockCallback();
    _replicator = new MockReplicator();
    _mock_tag_table = new MockInfiniteTable();
    _mock_increment_table = new MockIncrementTable();
    _mock_timer_alarm = new MockAlarm();

    _th = new TimerHandler(_store,
                           _callback,
                           _replicator,
                           _mock_timer_alarm,
                           _mock_increment_table,
                           _mock_tag_table);
  }

  void TearDown()
  {
    delete _th;
    delete _store;
    delete _health_checker;
    delete _replicator;
    delete _mock_tag_table;
    delete _mock_increment_table;
    delete _mock_timer_alarm;
    // _callback is deleted by the timer handler.

    cwtest_reset_time();
    Base::TearDown();
  }

  // Accessor functions into the timer handler's private variables
  MockPThreadCondVar* _cond() { return (MockPThreadCondVar*)_th->_cond; }

  MockInfiniteTable* _mock_tag_table;
  MockIncrementTable* _mock_increment_table;
  HealthChecker* _health_checker;
  TimerStore* _store;
  MockCallback* _callback;
  MockReplicator* _replicator;
  MockAlarm* _mock_timer_alarm;
  TimerHandler* _th;
};

// Test that getting timers for a node returns the set of timers
TEST_F(TestTimerHandlerRealStore, GetTimersForNode)
{
  // Add a single timer to the store
  Timer* timer1 = default_timer(1);
  EXPECT_CALL(*_mock_increment_table, increment(1)).Times(1);
  EXPECT_CALL(*_mock_tag_table, increment("TAG1")).Times(1);
  _th->add_timer(timer1);

  // Now update the current cluster view ID
  std::string updated_cluster_view_id = "updated-cluster-view-id";
  std::vector<std::string> cluster_addresses;
  cluster_addresses.push_back("10.0.0.1:9999");
  __globals->lock();
  __globals->set_cluster_addresses(cluster_addresses);
  __globals->set_cluster_view_id(updated_cluster_view_id);
  __globals->unlock();

  // There should be one returned timer. We check this by matching the JSON
  std::string get_response;
  int rc = _th->get_timers_for_node("10.0.0.1:9999", 2, updated_cluster_view_id, get_response);
  std::string exp_rsp = "\\\{\"Timers\":\\\[\\\{\"TimerID\":1,\"OldReplicas\":\\\[\"10.0.0.1:9999\"],\"Timer\":\\\{\"timing\":\\\{\"start-time\".*,\"start-time-delta\".*,\"sequence-number\":0,\"interval\":100,\"repeat-for\":100},\"callback\":\\\{\"http\":\\\{\"uri\":\"localhost:80/callback1\",\"opaque\":\"stuff stuff stuff\"}},\"reliability\":\\\{\"cluster-view-id\":\"updated-cluster-view-id\",\"replicas\":\\\[\"10.0.0.1:9999\"]},\"statistics\":\\\{\"tags\":\\\[\"TAG1\"]}}}]}";

  EXPECT_THAT(get_response, MatchesRegex(exp_rsp));
  EXPECT_EQ(rc, 200);
}

// Test that if there are no timers for the requesting node,
// that trying to get the timers returns an empty list
TEST_F(TestTimerHandlerRealStore, SelectTimersNoMatchesReqNode)
{
  // Add a single timer to the store
  Timer* timer1 = default_timer(1);
  EXPECT_CALL(*_mock_increment_table, increment(1)).Times(1);
  EXPECT_CALL(*_mock_tag_table, increment("TAG1")).Times(1);
  _th->add_timer(timer1);

  // Now update the current cluster view ID
  std::string updated_cluster_view_id = "updated-cluster-view-id";
  std::vector<std::string> cluster_addresses;
  cluster_addresses.push_back("10.0.0.1:9999");
  __globals->lock();
  __globals->set_cluster_addresses(cluster_addresses);
  __globals->set_cluster_view_id(updated_cluster_view_id);
  __globals->unlock();

  // Now just call get_timers_for_node (as if someone had done a resync without
  // changing the cluster configuration). No timers should be returned
  std::string get_response;
  int rc = _th->get_timers_for_node("10.0.0.4:9999", 2, updated_cluster_view_id, get_response);
  std::string exp_rsp = "\\\{\"Timers\":\\\[]}";
  EXPECT_THAT(get_response, MatchesRegex(exp_rsp));
  EXPECT_EQ(rc, 200);
}

// Test that getting timers for a node returns the set of timers
// (up to the maximum requested)
TEST_F(TestTimerHandlerRealStore, GetTimersForNodeNoClusterChange)
{
  // Add a single timer to the store
  Timer* timer1 = default_timer(1);
  timer1->interval_ms = 100;
  EXPECT_CALL(*_mock_increment_table, increment(1)).Times(1);
  EXPECT_CALL(*_mock_tag_table, increment("TAG1")).Times(1);
  _th->add_timer(timer1);

  // Now just call get_timers_for_node (as if someone had done a resync without
  // changing the cluster configuration). No timers should be returned
  std::string get_response;
  int rc = _th->get_timers_for_node("10.0.0.1:9999", 2, "cluster-view-id", get_response);
  std::string exp_rsp = "\\\{\"Timers\":\\\[]}";
  EXPECT_THAT(get_response, MatchesRegex(exp_rsp));
  EXPECT_EQ(rc, 200);
}

// Test that getting timers for a node returns the set of timers
// (up to the maximum requested)
TEST_F(TestTimerHandlerRealStore, GetTimersForNodeHitMaxResponses)
{
  // Add a single timer to the store
  Timer* timer1 = default_timer(1);
  Timer* timer2 = default_timer(2);

  EXPECT_CALL(*_mock_increment_table, increment(1)).Times(2);
  EXPECT_CALL(*_mock_tag_table, increment("TAG1")).Times(1);
  EXPECT_CALL(*_mock_tag_table, increment("TAG2")).Times(1);
  _th->add_timer(timer1);
  _th->add_timer(timer2);

  // Now update the current cluster view ID
  std::string updated_cluster_view_id = "updated-cluster-view-id";
  std::vector<std::string> cluster_addresses;
  cluster_addresses.push_back("10.0.0.1:9999");
  __globals->lock();
  __globals->set_cluster_addresses(cluster_addresses);
  __globals->set_cluster_view_id(updated_cluster_view_id);
  __globals->unlock();

  std::string get_response;
  int rc = _th->get_timers_for_node("10.0.0.1:9999", 1, updated_cluster_view_id, get_response);
  std::string exp_rsp = "\\\{\"Timers\":\\\[\\\{\"TimerID\":2,\"OldReplicas\":\\\[\"10.0.0.1:9999\"],\"Timer\":\\\{\"timing\":\\\{\"start-time\".*,\"start-time-delta\".*,\"sequence-number\":0,\"interval\":100,\"repeat-for\":100},\"callback\":\\\{\"http\":\\\{\"uri\":\"localhost:80/callback2\",\"opaque\":\"stuff stuff stuff\"}},\"reliability\":\\\{\"cluster-view-id\":\"updated-cluster-view-id\",\"replicas\":\\\[\"10.0.0.1:9999\"]},\"statistics\":\\\{\"tags\":\\\[\"TAG2\"]}}}]}";
  EXPECT_THAT(get_response, MatchesRegex(exp_rsp));
  EXPECT_EQ(rc, 206);
}

// Test that getting timers for a node returns the set of timers
// (up to the maximum requested)
TEST_F(TestTimerHandlerRealStore, GetTimersForNodeInformationalTimers)
{
  // Add a single timer to the store
  Timer* timer1 = default_timer(1);
  timer1->_replica_tracker = 3;
  timer1->cluster_view_id = "cluster-view-id";

  EXPECT_CALL(*_mock_increment_table, increment(1)).Times(1);
  EXPECT_CALL(*_mock_tag_table, increment("TAG1")).Times(1);
  _th->add_timer(timer1);

  // Now update the current cluster view ID
  std::string updated_cluster_view_id = "updated-cluster-view-id";
  std::vector<std::string> cluster_addresses;
  cluster_addresses.push_back("10.0.0.1:9999");
  __globals->lock();
  __globals->set_cluster_addresses(cluster_addresses);
  __globals->set_cluster_view_id(updated_cluster_view_id);
  __globals->unlock();

  // Update the timer in the store (by making it a tombstone)
  Timer* timer2 = default_timer(1);
  timer2->become_tombstone();
  timer2->cluster_view_id = "updated-cluster-view-id";
  EXPECT_CALL(*_mock_increment_table, decrement(1)).Times(1);
  EXPECT_CALL(*_mock_tag_table, decrement("TAG1")).Times(1);
  _th->add_timer(timer2);

  // Now call get_timers_for_node. This returns the informational timer
  // (so there's still a body)
  std::string get_response;
  int rc = _th->get_timers_for_node("10.0.0.1:9999", 2, updated_cluster_view_id, get_response);
  std::string exp_rsp = "\\\{\"Timers\":\\\[\\\{\"TimerID\":1,\"OldReplicas\":\\\[\"10.0.0.1:9999\"],\"Timer\":\\\{\"timing\":\\\{\"start-time\".*,\"start-time-delta\".*,\"sequence-number\":0,\"interval\":100,\"repeat-for\":100},\"callback\":\\\{\"http\":\\\{\"uri\":\"localhost:80/callback1\",\"opaque\":\"stuff stuff stuff\"}},\"reliability\":\\\{\"cluster-view-id\":\"updated-cluster-view-id\",\"replicas\":\\\[\"10.0.0.1:9999\"]},\"statistics\":\\\{\"tags\":\\\[\"TAG1\"]}}}]}";
  EXPECT_THAT(get_response, MatchesRegex(exp_rsp));
  EXPECT_EQ(rc, 200);
}<|MERGE_RESOLUTION|>--- conflicted
+++ resolved
@@ -760,40 +760,10 @@
   EXPECT_CALL(*_mock_tag_table, decrement("NEWTAG")).Times(0);
   _th->add_timer(tombstone);
 
-<<<<<<< HEAD
   // Check that the new tombstone has the correct interval
-  EXPECT_EQ(insert_pair.active_timer->interval_ms, 1000000);
-  EXPECT_EQ(insert_pair.active_timer->repeat_for, 1000000);
+  EXPECT_EQ(insert_pair.active_timer->interval_ms, (unsigned)1000000);
+  EXPECT_EQ(insert_pair.active_timer->repeat_for, (unsigned)1000000);
   EXPECT_TRUE(insert_pair.active_timer->is_tombstone());
-=======
-  EXPECT_EQ(tombstone->interval_ms, (unsigned)1000);
-  EXPECT_EQ(tombstone->repeat_for, (unsigned)1000);
-
-  _cond()->block_till_waiting();
-
-  cwtest_reset_time();
-
-  delete tombstone;
-  // timer1 is deleted by handler
-}
-
-// Pop a timer that is a tombstone
-TEST_F(TestTimerHandler, PopTombstoneTimer)
-{
-  Timer* timer1 = default_timer(1);
-  timer1->become_tombstone();
-
-  EXPECT_CALL(*_store, fetch_next_timers(_)).
-                       WillOnce(SetArgReferee<0>(std::unordered_set<TimerPair>())).
-                       WillOnce(SetArgReferee<0>(std::unordered_set<TimerPair>()));
-
-  _th = new TimerHandler(_store, _callback, _replicator, NULL, _mock_increment_table, _fake_table);
-  _cond()->block_till_waiting();
-
-  _th->pop(timer1);
-
-  _cond()->block_till_waiting();
->>>>>>> d6ce12d3
 
   // Delete the timer (this is normally done by the insert call, but this
   // is mocked out)
