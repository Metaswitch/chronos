/**
 * @file timer_store.h
 *
 * Project Clearwater - IMS in the Cloud
 * Copyright (C) 2013  Metaswitch Networks Ltd
 *
 * This program is free software: you can redistribute it and/or modify it
 * under the terms of the GNU General Public License as published by the
 * Free Software Foundation, either version 3 of the License, or (at your
 * option) any later version, along with the "Special Exception" for use of
 * the program along with SSL, set forth below. This program is distributed
 * in the hope that it will be useful, but WITHOUT ANY WARRANTY;
 * without even the implied warranty of MERCHANTABILITY or FITNESS FOR
 * A PARTICULAR PURPOSE.  See the GNU General Public License for more
 * details. You should have received a copy of the GNU General Public
 * License along with this program.  If not, see
 * <http://www.gnu.org/licenses/>.
 *
 * The author can be reached by email at clearwater@metaswitch.com or by
 * post at Metaswitch Networks Ltd, 100 Church St, Enfield EN2 6BQ, UK
 *
 * Special Exception
 * Metaswitch Networks Ltd  grants you permission to copy, modify,
 * propagate, and distribute a work formed by combining OpenSSL with The
 * Software, or a work derivative of such a combination, even if such
 * copying, modification, propagation, or distribution would otherwise
 * violate the terms of the GPL. You must comply with the GPL in all
 * respects for all of the code used other than OpenSSL.
 * "OpenSSL" means OpenSSL toolkit software distributed by the OpenSSL
 * Project and licensed under the OpenSSL Licenses, or a work based on such
 * software and licensed under the OpenSSL Licenses.
 * "OpenSSL Licenses" means the OpenSSL License and Original SSLeay License
 * under which the OpenSSL Project distributes the OpenSSL toolkit software,
 * as those licenses appear in the file LICENSE-OPENSSL.
 */

#ifndef TIMER_STORE_H__
#define TIMER_STORE_H__

#include "timer.h"
#include "health_checker.h"
#include "httpconnection.h"

#include <unordered_set>
#include <map>
#include <string>

// This is the structure that is stored in the TimerStore. The active timer
// is used to determine when to pop and flow into buckets, and the information
// timer is kept when the cluster is updated
struct TimerPair {
  TimerPair() : active_timer(NULL),
                information_timer(NULL)
                {}
  Timer* active_timer;
  Timer* information_timer;

  bool operator==(const TimerPair &other) const
  {
    if (active_timer == NULL && information_timer == NULL &&
        other.active_timer == NULL && other.information_timer == NULL)
    {
      return true;
    }
    if (active_timer != NULL && information_timer != NULL &&
        other.active_timer != NULL && other.information_timer != NULL)
    {
      return (active_timer->id == other.active_timer->id &&
              information_timer->id == other.information_timer->id);
    }
    if (active_timer != NULL && other.active_timer != NULL &&
        information_timer == NULL && other.information_timer == NULL)
    {
      return (active_timer->id == other.active_timer->id);
    }
    if (information_timer != NULL && other.information_timer != NULL &&
        active_timer == NULL && other.active_timer == NULL)
    {
      return (information_timer->id == other.information_timer->id);
    }
    return false;
  }

  bool operator<(const TimerPair &other) const
  {
    return (active_timer->id < other.active_timer->id);
  }
};


// This defines a hashing mechanism, based on the uniqueness of the timer ids,
// that will be used when a TimerPair is added to a set
namespace std
{
  template <>
  struct hash<TimerPair>
  {
    size_t operator()(const TimerPair& tp) const
    {
      if (tp.active_timer != NULL)
      {
        return (hash<uint64_t>()(tp.active_timer->id));
      }
      else
      {
        return 0;
      }
    }
  };
}

class TimerStore
{
public:

  TimerStore(HealthChecker* hc);
  virtual ~TimerStore();

  // Insert a timer (with an ID that doesn't exist already)
  virtual void insert(TimerPair tp, TimerID id,
                      uint32_t next_pop_time,
                      std::vector<std::string> cluster_view_id_vector);

  // Fetch a timer by ID, populate the TimerPair, and return whether the
  // value was found or not
  virtual bool fetch(TimerID id, TimerPair& tp);

  // Fetch the next buckets of timers to pop and remove from store
  virtual void fetch_next_timers(std::unordered_set<TimerPair>& set);

  // A table of all known timers indexed by ID. The TimerPair is in the
  // timer wheel - any other timers are stored for use when
  // resynchronising between Chronos's.
  std::map<TimerID, TimerPair> _timer_lookup_id_table;

  class TSIterator
  {
  public:
    TSIterator(TimerStore* ts, std::string cluster_view_id);
    TSIterator(TimerStore* ts);

    TSIterator& operator++();
    TimerPair& operator*();
    bool operator==(const TSIterator& other) const;
    bool operator!=(const TSIterator& other) const;

  private:
    std::map<std::string, std::unordered_set<TimerID>>::iterator outer_iterator;
    std::unordered_set<TimerID>::iterator inner_iterator;
    TimerStore* _ts;
    std::string _cluster_view_id;
    void inner_next();
  };

  TSIterator begin(std::string cluster_view_id);
  TSIterator end();

private:
  // The timer store uses 4 data structures to ensure timers pop on time:
  // - A short timer wheel consisting of 128 8ms buckets (1024ms in total).
  // - A long timer wheel consisting of 4096 1024ms buckets (4194304ms in total).
  // - A heap,
  // - A set of overdue timers.
  //
  // New timers are placed into on of these structures:
  // - The short wheel if due to pop in 1024ms.
  // - The long wheel if due to pop in 4194304ms (but not the next 1024ms).
  // - The heap if due to pop >= 4194304 (~>1hr) in the future.
  // - The overdue set if they should have already popped.
  //
  // Timers in the overdue set are popped whenever `get_next_timers` is called.
  //
  // The short wheel ticks forward at the rate of 1 bucket per 8ms. On evey
  // tick the timers in the current bucket are popped. Every time the short
  // wheel does a full rotation, the long wheel ticks forward, and every timer
  // in the next bucket is placed into the correct place in the short wheel.
  // Every time the long wheel does a full rotation, all timers on the heap due
  // to pop in the next hour are placed into the appropriate place in the
  // short/long wheels.
  //
  // To achieve this the store tracks the time of the next tick to process
  // _tick_timestamp, which is a multiple of 8ms. The wheels are arrays
  // of sets that store pointers to timer objects. Any timestamp can be mapped
  // to an index into these arrays (using division and modulo arithmetic).
  //
  // When a tick is processed:
  // - All timers in the current short bucket are popped.
  // - The tick time is increased by 8ms.
  // - If the new tick time is on a 1s boundary, all timers in the current
  //   long bucket are distributed to the appropriate short bucket.
  // - If the new tick time is on a 1hr boundary, all timers in the heap that
  //   are due to pop in the next hour are moved into the correct positions in
  //   the short/long wheels.
  //
  // A result of this algorithm is that it is not possible to tell where a timer
  // is stored based solely on it's pop time. For example:
  // - At time 0ms, a new timer was set to pop at time 4,194,305ms. It would
  //   go straight into the heap as it's due to pop in >= long timer wheel total.
  // - At time 4,194,300ms, another new timer is set to pop, also at
  //   4,194,305ms.  It would go in the short wheel as it's due to pop in <
  //   short wheel timer total.
  // - So at time 4,194,300 one the timers are in different locations, despite
  //   popping at the same time.
  // - This is OK, because at time 4,194,304 the long wheel does a complete
  //   rotation, and both timers get moved into the short wheel, to be popped
  //   at the right time.
  //
  // This does mean that when removing a timer, the overdue set, both wheels and
  // the heap may need to be searched, although the timer is guaranteed to be in
  // only one of them (and the heap is searched last for efficiency).

  // A table of all know timers indexed by cluster view id.
  std::map<std::string, std::unordered_set<TimerID>> _timer_view_id_table;

  // Health checker, which is notified when a timer is successfully added.
  HealthChecker* _health_checker;

  // Constants controlling the size and resolution of the timer wheels.
  static const int SHORT_WHEEL_RESOLUTION_MS = 8;
  static const int SHORT_WHEEL_NUM_BUCKETS = 128;
  static const int SHORT_WHEEL_PERIOD_MS =
                                 (SHORT_WHEEL_RESOLUTION_MS * SHORT_WHEEL_NUM_BUCKETS);

  static const int LONG_WHEEL_RESOLUTION_MS = SHORT_WHEEL_PERIOD_MS;
  static const int LONG_WHEEL_NUM_BUCKETS = 4096;
  static const int LONG_WHEEL_PERIOD_MS =
                            (LONG_WHEEL_RESOLUTION_MS * LONG_WHEEL_NUM_BUCKETS);

  // Constant that specifies timers that are closer than this are considered the
  // same. It should be bigger than the expected network lag
  static const int NETWORK_DELAY = 200;

  // Type of a single timer bucket.
  typedef std::unordered_set<TimerPair> Bucket;

  // Bucket for timers that are added after they were supposed to pop.
  Bucket _overdue_timers;

  // The short timer wheel.
  Bucket _short_wheel[SHORT_WHEEL_NUM_BUCKETS];

  // The long timer wheel.
  Bucket _long_wheel[LONG_WHEEL_NUM_BUCKETS];

  // Heap of longer-lived timers (> 1hr)
  std::vector<TimerPair> _extra_heap;

  // Timestamp of the next tick to process. This is stored in ms, and is always
  // a multiple of SHORT_WHEEL_RESOLUTION_MS.
  uint32_t _tick_timestamp;

  // Return the current timestamp in ms.
  static uint32_t timestamp_ms();

  // Utility functions to locate a Timer's correct home in the store's timer
  // wheels.
  Bucket* short_wheel_bucket(TimerPair timer);
  Bucket* long_wheel_bucket(TimerPair timer);

  // Utility functions to locate a bucket in the timer wheels based on a
  // timestamp.
  Bucket* short_wheel_bucket(uint32_t t);
  Bucket* long_wheel_bucket(uint32_t t);

  // Utility methods to convert a timestamp to the resolution used by the
  // wheels.  These round down (so to 8ms accuracy, 1644 -> 1640, but 1640
  // -> 1640).
  static uint32_t to_short_wheel_resolution(uint32_t t);
  static uint32_t to_long_wheel_resolution(uint32_t t);

  // Refill timer wheels from the longer duration stores.
  //
  // This method is safe to call even if no wheels need refilling, in which
  // case it is a no-op.
  void maybe_refill_wheels();

  // Refill the long timer wheel from the heap.
  void refill_long_wheel();

  // Refill the short timer wheel from the long wheel.
  void refill_short_wheel();

  // Ensure a timer is no longer stored in the timer wheels.  This is an
  // expensive operation and should only be called when unsure of the timer
  // store's consistency.
  void purge_timer_from_wheels(TimerPair timer);

  // Pop a single timer bucket into the set.
  void pop_bucket(TimerStore::Bucket* bucket,
                  std::unordered_set<TimerPair>& set);

  // Delete a timer from the timer wheel
<<<<<<< HEAD
  void remove_timer_from_timer_wheel(TimerPair timer);
=======
  void delete_timer_from_timer_wheel(Timer* timer);

  // Save the tombstone values from an existing timer
  void set_tombstone_values(Timer* t, Timer* existing);

  bool near_time(uint32_t a, uint32_t b);

  // Compare two numbers that might have overflown
  bool overflow_less_than(uint32_t a, uint32_t b);
>>>>>>> bbb6e3a7

  // Delete a timer from the cluster view ID index
  void remove_timer_from_cluster_view_id(TimerPair timer);
};


#endif
<|MERGE_RESOLUTION|>--- conflicted
+++ resolved
@@ -290,19 +290,10 @@
                   std::unordered_set<TimerPair>& set);
 
   // Delete a timer from the timer wheel
-<<<<<<< HEAD
   void remove_timer_from_timer_wheel(TimerPair timer);
-=======
-  void delete_timer_from_timer_wheel(Timer* timer);
-
-  // Save the tombstone values from an existing timer
-  void set_tombstone_values(Timer* t, Timer* existing);
-
+
+  // Check to see if these two timestamps are within NETWORK_DELAY of each other
   bool near_time(uint32_t a, uint32_t b);
-
-  // Compare two numbers that might have overflown
-  bool overflow_less_than(uint32_t a, uint32_t b);
->>>>>>> bbb6e3a7
 
   // Delete a timer from the cluster view ID index
   void remove_timer_from_cluster_view_id(TimerPair timer);
