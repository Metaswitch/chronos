TARGETS := chronos
TEST_TARGETS := chronos_test

COMMON_SOURCES := chronos_internal_connection.cpp \
                  handlers.cpp \
                  replicator.cpp \
                  timer_handler.cpp \
                  globals.cpp \
                  http_callback.cpp \
                  timer.cpp \
                  timer_store.cpp \
                  timer_heap.cpp \
                  log.cpp \
                  pdlog.cpp \
                  logger.cpp \
                  unique.cpp \
                  signalhandler.cpp \
                  alarm.cpp \
                  httpstack.cpp \
                  httpstack_utils.cpp \
                  accesslogger.cpp \
                  utils.cpp \
                  health_checker.cpp \
                  exception_handler.cpp \
<<<<<<< HEAD
=======
                  http_connection_pool.cpp \
>>>>>>> 3f916fbd
                  httpclient.cpp \
                  httpconnection.cpp \
                  http_connection_pool.cpp \
                  statistic.cpp \
                  baseresolver.cpp \
                  dnscachedresolver.cpp \
                  dnsparser.cpp \
                  zmq_lvc.cpp \
                  httpresolver.cpp \
                  counter.cpp \
                  snmp_scalar.cpp \
                  snmp_agent.cpp \
                  snmp_row.cpp \
                  timer_counter.cpp \
                  MurmurHash3.cpp \
                  chronos_gr_connection.cpp \
                  gr_replicator.cpp

chronos_SOURCES := ${COMMON_SOURCES} \
                   main.cpp \
                   snmp_infinite_timer_count_table.cpp \
                   snmp_infinite_scalar_table.cpp \
                   snmp_counter_table.cpp \
                   snmp_continuous_increment_table.cpp \
                   snmp_infinite_base_table.cpp \
                   load_monitor.cpp

chronos_test_SOURCES := ${COMMON_SOURCES} \
                        base.cpp \
                        fakesnmp.cpp \
                        test_globals.cpp \
                        test_handler.cpp \
                        test_main.cpp \
                        test_timer.cpp \
                        test_timer_handler.cpp \
                        test_timer_replica_choosing.cpp \
                        test_timer_store.cpp \
                        timer_helper.cpp \
                        test_interposer.cpp \
                        test_chronos_internal_connection.cpp \
                        test_gr_replicator.cpp \
                        test_http_callback.cpp \
                        fakelogger.cpp \
                        mock_sas.cpp \
                        fakecurl.cpp \
                        pthread_cond_var_helper.cpp \
                        mock_increment_table.cpp \
                        mock_infinite_table.cpp \
                        mock_infinite_scalar_table.cpp \
                        curl_interposer.cpp

COMMON_CPPFLAGS := -I../include \
                   -I../modules/cpp-common/include \
                   -I../modules/rapidjson/include \
                   -I../modules/sas-client/include \
                   -I../usr/include
chronos_CPPFLAGS := ${COMMON_CPPFLAGS}
chronos_test_CPPFLAGS := ${COMMON_CPPFLAGS} -I../modules/cpp-common/test_utils -Iut -DGTEST_USE_OWN_TR1_TUPLE=0

COMMON_LDFLAGS := -L../usr/lib -lrt -lpthread -lcurl -levent -lboost_program_options -lboost_regex -lzmq -lc -lboost_filesystem -lboost_system -levhtp -levent_pthreads -lcares $(shell net-snmp-config --netsnmp-agent-libs)

# Only use the real SAS library in the production build.
chronos_LDFLAGS := ${COMMON_LDFLAGS} -lsas -lz
chronos_test_LDFLAGS := ${COMMON_LDFLAGS} -ldl

# Add modules/cpp-common/src as a VPATH to pull in required common modules
VPATH := ../modules/cpp-common/src ../modules/cpp-common/test_utils ut murmur

include ../build-infra/cpp.mk

# Alarm definition generation rules
ROOT := ..
MODULE_DIR := ${ROOT}/modules
include ../modules/cpp-common/makefiles/alarm-utils.mk

../usr/include/chronos_alarmdefinition.h : ../build/bin/alarm_header ../chronos.root/usr/share/clearwater/infrastructure/alarms/chronos_alarms.json
	$< -j "../chronos.root/usr/share/clearwater/infrastructure/alarms/chronos_alarms.json" -n "chronos"
	mv chronos_alarmdefinition.h $@
${chronos_OBJECT_DIR}/main.o : ../usr/include/chronos_alarmdefinition.h<|MERGE_RESOLUTION|>--- conflicted
+++ resolved
@@ -22,13 +22,9 @@
                   utils.cpp \
                   health_checker.cpp \
                   exception_handler.cpp \
-<<<<<<< HEAD
-=======
                   http_connection_pool.cpp \
->>>>>>> 3f916fbd
                   httpclient.cpp \
                   httpconnection.cpp \
-                  http_connection_pool.cpp \
                   statistic.cpp \
                   baseresolver.cpp \
                   dnscachedresolver.cpp \
