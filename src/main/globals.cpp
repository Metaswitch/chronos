--- conflicted
+++ resolved
@@ -80,19 +80,12 @@
 
   std::vector<std::string> cluster_addresses = conf_map["cluster.node"].as<std::vector<std::string>>();
   set_cluster_addresses(cluster_addresses);
-<<<<<<< HEAD
   
   std::vector<uint32_t> cluster_rendezvous_hashes = generate_hashes(cluster_addresses);
   set_cluster_hashes(cluster_rendezvous_hashes);
  
   std::map<std::string, uint64_t> cluster_bloom_filters;
-  uint64_t cluster_view_id;
-=======
-
-  LOG_STATUS("Cluster nodes:");
-  std::map<std::string, uint64_t> cluster_hashes;
   uint64_t cluster_view_id = 0;
->>>>>>> 0c394423
 
   LOG_STATUS("Cluster nodes:");
   for (std::vector<std::string>::iterator it = cluster_addresses.begin();
@@ -100,23 +93,11 @@
                                           ++it)
   {
     LOG_STATUS(" - %s", it->c_str());
-<<<<<<< HEAD
     uint64_t bloom = generate_bloom_filter(*it);
     cluster_bloom_filters[*it] = bloom;
     cluster_view_id |= bloom;
   }
   set_cluster_bloom_filters(cluster_bloom_filters);
-
-  std::string cluster_view_id_str = std::to_string(cluster_view_id);
-  set_cluster_view_id(cluster_view_id_str);
-=======
-    uint64_t cluster_hash = generate_hash(*it);
-    cluster_hashes[*it] = cluster_hash;
-    cluster_view_id |= cluster_hash;
-  }
- 
-  set_cluster_hashes(cluster_hashes);
->>>>>>> 0c394423
 
   std::string cluster_view_id_str = std::to_string(cluster_view_id);
   set_cluster_view_id(cluster_view_id_str);
