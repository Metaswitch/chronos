--- conflicted
+++ resolved
@@ -208,13 +208,9 @@
 
   if (cluster_view_id != global_cluster_view_id)
   {
-<<<<<<< HEAD
-    LOG_INFO("GET request is for an out of date cluster");
-=======
     LOG_INFO("GET request is for an out of date cluster (%s and %s)", 
              cluster_view_id.c_str(),
              global_cluster_view_id.c_str());
->>>>>>> 0c394423
     send_http_reply(HTTP_BAD_REQUEST);
     return;
   }
