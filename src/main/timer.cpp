--- conflicted
+++ resolved
@@ -232,21 +232,17 @@
   repeat_for = interval * (sequence_number + 1);
 }
 
-<<<<<<< HEAD
+bool Timer::is_matching_cluster_view_id(std::string cluster_view_id_to_match)
+{
+  return (cluster_view_id_to_match == cluster_view_id);
+}
+
 static void calculate_rendezvous_hash(std::vector<std::string> cluster,
                                       std::vector<uint32_t> cluster_rendezvous_hashes,
                                       TimerID id,
                                       uint32_t replication_factor,
                                       std::vector<std::string>& replicas,
                                       Hasher* hasher)
-=======
-bool Timer::is_matching_cluster_view_id(std::string cluster_view_id_to_match)
-{
-  return (cluster_view_id_to_match == cluster_view_id);
-}
-
-void Timer::calculate_replicas(uint64_t replica_hash)
->>>>>>> 77d50e18
 {
   if (replication_factor == 0u)
   {
