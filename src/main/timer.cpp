/**
 * @file timer.cpp
 *
 * Project Clearwater - IMS in the Cloud
 * Copyright (C) 2013  Metaswitch Networks Ltd
 *
 * This program is free software: you can redistribute it and/or modify it
 * under the terms of the GNU General Public License as published by the
 * Free Software Foundation, either version 3 of the License, or (at your
 * option) any later version, along with the "Special Exception" for use of
 * the program along with SSL, set forth below. This program is distributed
 * in the hope that it will be useful, but WITHOUT ANY WARRANTY;
 * without even the implied warranty of MERCHANTABILITY or FITNESS FOR
 * A PARTICULAR PURPOSE.  See the GNU General Public License for more
 * details. You should have received a copy of the GNU General Public
 * License along with this program.  If not, see
 * <http://www.gnu.org/licenses/>.
 *
 * The author can be reached by email at clearwater@metaswitch.com or by
 * post at Metaswitch Networks Ltd, 100 Church St, Enfield EN2 6BQ, UK
 *
 * Special Exception
 * Metaswitch Networks Ltd  grants you permission to copy, modify,
 * propagate, and distribute a work formed by combining OpenSSL with The
 * Software, or a work derivative of such a combination, even if such
 * copying, modification, propagation, or distribution would otherwise
 * violate the terms of the GPL. You must comply with the GPL in all
 * respects for all of the code used other than OpenSSL.
 * "OpenSSL" means OpenSSL toolkit software distributed by the OpenSSL
 * Project and licensed under the OpenSSL Licenses, or a work based on such
 * software and licensed under the OpenSSL Licenses.
 * "OpenSSL Licenses" means the OpenSSL License and Original SSLeay License
 * under which the OpenSSL Project distributes the OpenSSL toolkit software,
 * as those licenses appear in the file LICENSE-OPENSSL.
 */

#include "timer.h"
#include "globals.h"
#include "murmur/MurmurHash3.h"
#include "rapidjson/document.h"
#include "rapidjson/writer.h"
#include "rapidjson/error/en.h"
#include "json_parse_utils.h"
#include "utils.h"
#include "log.h"

#include <iostream>
#include <sstream>
#include <iomanip>
#include <boost/format.hpp>
#include <map>
#include <atomic>
#include <time.h>

uint32_t Hasher::do_hash(TimerID data, uint32_t seed)
{
  uint32_t hash;
  MurmurHash3_x86_32(&data, sizeof(TimerID), seed, &hash);
  return hash;
}

static Hasher hasher;

inline uint32_t clock_gettime_ms(int clock_id)
{
  struct timespec now;
  clock_gettime(clock_id, &now);
  uint64_t time = now.tv_sec;
  time *= 1000;
  time += now.tv_nsec / 1000000;
  return time;
}

Timer::Timer(TimerID id, uint32_t interval_ms, uint32_t repeat_for) :
  id(id),
  interval_ms(interval_ms),
  repeat_for(repeat_for),
  sequence_number(0),
  replicas(std::vector<std::string>()),
  tags(std::map<std::string, uint32_t>()),
  callback_url(""),
  callback_body(""),
  _replication_factor(0),
  _replica_tracker(0)
{
  // Set the start time to now
  start_time_mono_ms = clock_gettime_ms(CLOCK_MONOTONIC);

  // Get the cluster view ID from global configuration
  std::string global_cluster_view_id;
  __globals->get_cluster_view_id(global_cluster_view_id);
  cluster_view_id = global_cluster_view_id;
}

Timer::~Timer()
{
}

// Returns the next pop time in ms.
uint32_t Timer::next_pop_time()
{
  std::string localhost;
  int replica_index = 0;
  __globals->get_cluster_local_ip(localhost);

  for (std::vector<std::string>::iterator it = replicas.begin();
                                          it != replicas.end();
                                          ++it, ++replica_index)
  {
    if (*it == localhost)
    {
      break;
    }
  }

  return start_time_mono_ms + ((sequence_number + 1) * interval_ms) + (replica_index * 2 * 1000);
}

// Create the timer's URL from a given hostname
std::string Timer::url(std::string host)
{
  std::stringstream ss;

  if (host != "")
  {
    std::string address;
    int port;
    if (!Utils::split_host_port(host, address, port))
    {
      // Just use the server as the address.
      address = host;
      __globals->get_bind_port(port);
    }

    ss << "http://" << address << ":" << port;
  }

  ss << "/timers/";
  // We render the timer ID as a 0-padded hex string so we can parse it back out
  // later easily.
  ss << std::setfill('0') << std::setw(16) << std::hex << id;

  Globals::TimerIDFormat timer_id_format;
  __globals->get_timer_id_format(timer_id_format);

  if (timer_id_format == Globals::TimerIDFormat::WITHOUT_REPLICAS)
  {
    ss << "-" << std::to_string(_replication_factor);
  }
  else
  {
    uint64_t hash = 0;
    std::map<std::string, uint64_t> cluster_bloom_filters;
    __globals->get_cluster_bloom_filters(cluster_bloom_filters);

    for (std::vector<std::string>::iterator it = replicas.begin();
                                            it != replicas.end();
                                            ++it)
    {
      hash |= cluster_bloom_filters[*it];
    }

    ss << std::setfill('0') << std::setw(16) << std::hex << hash;
  }

  return ss.str();
}

// Render the timer as JSON to be used in an HTTP request body.
// The JSON should take the form:
// {
//     "timing": {
//         "start-time": UInt64, // Wall-time in milliseconds - Deprecated in favor of "start-time-delta"
//         "start-time-delta": Int32, // Millisecond offset from current time
//         "sequence-number": Int,
//         "interval": Int,
//         "repeat-for": Int
//     },
//     "callback": {
//         "http": {
//             "uri": "string",
//             "opaque": "string"
//         }
//     },
//     "reliability": {
//         "cluster-view-id": "string",
//         "replicas": [
//             <comma separated "string"s>
//         ]
//     }
//     "statistics": {
//         "tag-info": [ {"type": <TAG>,
//                        "count": <uint>},
//                       {"type": <TAG2>,
//                        "count": <uint2>}
//         ]
//     }
// }
std::string Timer::to_json()
{
  rapidjson::StringBuffer sb;
  rapidjson::Writer<rapidjson::StringBuffer> writer(sb);
  to_json_obj(&writer);

  std::string body = sb.GetString();
  TRC_DEBUG("Built replication body: %s", body.c_str());

  return body;
}

void Timer::to_json_obj(rapidjson::Writer<rapidjson::StringBuffer>* writer)
{
  writer->StartObject();
  {
    writer->String("timing");
    writer->StartObject();
    {
      uint32_t realtime = clock_gettime_ms(CLOCK_REALTIME);
      uint32_t monotime = clock_gettime_ms(CLOCK_MONOTONIC);
      int32_t delta = start_time_mono_ms - monotime;
      writer->String("start-time");
      writer->Int64(realtime + delta);
      writer->String("start-time-delta");
      writer->Int64(delta);
      writer->String("sequence-number");
      writer->Int(sequence_number);
      writer->String("interval");
      writer->Int(interval_ms/1000);
      writer->String("repeat-for");
      writer->Int(repeat_for/1000);
    }
    writer->EndObject();

    writer->String("callback");
    writer->StartObject();
    {
      writer->String("http");
      writer->StartObject();
      {
        writer->String("uri");
        writer->String(callback_url.c_str());
        writer->String("opaque");
        writer->String(callback_body.c_str());
      }
      writer->EndObject();
    }
    writer->EndObject();

    writer->String("reliability");
    writer->StartObject();
    {
      writer->String("cluster-view-id");
      writer->String(cluster_view_id.c_str());
      writer->String("replicas");
      writer->StartArray();
      {
        for (std::vector<std::string>::iterator it = replicas.begin();
                                                it != replicas.end();
                                                ++it)
        {
          writer->String((*it).c_str());
        }
      }
      writer->EndArray();
    }
    writer->EndObject();

    writer->String("statistics");
    writer->StartObject();
    {
      writer->String("tag-info");
      writer->StartArray();
      {
        for (std::map<std::string, uint32_t>::iterator it = tags.begin();
                                                       it != tags.end();
                                                       ++it)
        {
          writer->StartObject();
          {
            writer->String("type");
            writer->String(it->first.c_str());
            writer->String("count");
            writer->Int(it->second);
          }
          writer->EndObject();
        }
      }
      writer->EndArray();
    }
    writer->EndObject();
  }
  writer->EndObject();
}

bool Timer::is_local(std::string host)
{
  return (std::find(replicas.begin(), replicas.end(), host) != replicas.end());
}

bool Timer::is_last_replica()
{
  std::string localhost;
  __globals->get_cluster_local_ip(localhost);
  return ((!replicas.empty()) ? replicas.back() == localhost : true);
}

bool Timer::is_tombstone()
{
  return ((callback_url == "") && (callback_body == ""));
}

void Timer::become_tombstone()
{
  callback_url = "";
  callback_body = "";

  // Since we're not bringing the start-time forward we have to extend the
  // repeat-for to ensure the tombstone gets added to the replica's store.
  repeat_for = interval_ms * (sequence_number + 1);
}

bool Timer::is_matching_cluster_view_id(std::string cluster_view_id_to_match)
{
  return (cluster_view_id_to_match == cluster_view_id);
}

static void calculate_rendezvous_hash(std::vector<std::string> cluster,
                                      std::vector<uint32_t> cluster_rendezvous_hashes,
                                      TimerID id,
                                      uint32_t replication_factor,
                                      std::vector<std::string>& replicas,
                                      Hasher* hasher)
{
  if (replication_factor == 0u)
  {
    return;
  }

  std::map<uint32_t, size_t> hash_to_idx;
  std::vector<std::string> ordered_cluster;

  // Do a rendezvous hash, by hashing this timer repeatedly, seeded by a
  // different per-server value each time. Rank the servers for this timer
  // based on this hash output.

  for (unsigned int ii = 0;
       ii < cluster.size();
       ++ii)
  {
    uint32_t server_hash = cluster_rendezvous_hashes[ii];
    uint32_t hash = hasher->do_hash(id, server_hash);

    // Deal with hash collisions by incrementing the hash. For
    // example, if I have server hashes A, B, C, D which cause
    // this timer to hash to 10, 40, 10, 30:
    // hash_to_idx[10] = 0 (A's index)
    // hash_to_idx[40] = 1 (B's index)
    // hash_to_idx[10] exists, increment C's hash
    // hash_to_idx[11] = 2 (C's index)
    // hash_to_idx[30] = 3 (D's index)
    //
    // Iterating over hash_to_idx then gives (10, 0), (11, 2), (40, 1)
    // and (30, 3), so the ordered list is A, C, B, D. Effectively, the
    // first entry in the original list consistently wins.
    //
    // This doesn't work perfectly in the edge case
    // If I have servers A, B, C, D which cause this
    // timer to hash to 10, 11, 10, 11:
    // hash_to_idx[10] = 0 (A's index)
    // hash_to_idx[11] = 1 (B's index)
    // hash_to_idx[10] exists, increment C's hash
    // hash_to_idx[11] exists, increment C's hash
    // hash_to_idx[12] = 2 (C's index)
    // hash_to_idx[11] exists, increment D's hash
    // hash_to_idx[12] exists, increment D's hash
    // hash_to_idx[13] = 3 (D's index)
    //
    // Iterating over hash_to_idx then gives (10, 0), (11, 1), (12, 2)
    // and (13, 3), so the ordered list is A, B, C, D. This is wrong,
    // but deterministic - the only problem in this very rare case is that
    // more timers will be moved around when scaling.
    while (hash_to_idx.find(hash) != hash_to_idx.end())
    {
      // LCOV_EXCL_START
      hash++;
      // LCOV_EXCL_STOP
    }

    hash_to_idx[hash] = ii;
  }

  // Pick the lowest hash value as the primary replica.
  for (std::map<uint32_t, size_t>::iterator ii = hash_to_idx.begin();
       ii != hash_to_idx.end();
       ii++)
  {
    ordered_cluster.push_back(cluster[ii->second]);
  }

  replicas.push_back(ordered_cluster.front());

  // Pick the (N-1) highest hash values as the backup replicas.
  replication_factor = replication_factor > ordered_cluster.size() ?
                       ordered_cluster.size() : replication_factor;

  for (size_t jj = 1;
       jj < replication_factor;
       jj++)
  {
    replicas.push_back(ordered_cluster.back());
    ordered_cluster.pop_back();
  }
}

void Timer::calculate_replicas(TimerID id,
                               std::vector<std::string> new_cluster,
                               std::vector<uint32_t> new_cluster_rendezvous_hashes,
                               std::vector<std::string> old_cluster,
                               std::vector<uint32_t> old_cluster_rendezvous_hashes,
                               uint32_t replication_factor,
                               std::vector<std::string>& replicas,
                               std::vector<std::string>& extra_replicas,
                               Hasher* hasher)
{
  std::vector<std::string> old_replicas;
  replicas.empty();

  // Calculate the replicas for the current cluster.
  calculate_rendezvous_hash(new_cluster,
                            new_cluster_rendezvous_hashes,
                            id,
                            replication_factor,
                            replicas,
                            hasher);

  // Calculate what the replicas would have been in the previous cluster.
  calculate_rendezvous_hash(old_cluster,
                            old_cluster_rendezvous_hashes,
                            id,
                            replication_factor,
                            old_replicas,
                            hasher);

  // Set any nodes that were replicas in the old cluster but aren't in the
  // current cluster in extra_replicas to ensure that these replicas get
  // deleted.
  for (unsigned int ii = 0; ii < old_replicas.size(); ++ii)
  {
    if (std::find(replicas.begin(), replicas.end(), old_replicas[ii]) == replicas.end())
    {
      extra_replicas.push_back(old_replicas[ii]);
    }
  }
}

void Timer::calculate_replicas(TimerID id,
                               uint64_t replica_bloom_filter,
                               std::map<std::string, uint64_t> cluster_bloom_filters,
                               std::vector<std::string> cluster,
                               std::vector<uint32_t> cluster_rendezvous_hashes,
                               uint32_t replication_factor,
                               std::vector<std::string>& replicas,
                               std::vector<std::string>& extra_replicas,
                               Hasher* hasher)
{
  std::vector<std::string> bloom_replicas;
  if (replica_bloom_filter)
  {
    // Compare the hash to all the known replicas looking for matches.
    for (std::map<std::string, uint64_t>::iterator it = cluster_bloom_filters.begin();
         it != cluster_bloom_filters.end();
         ++it)
    {
      // Quickly check if this replica might be one of the replicas for the
      // given timer (i.e. if the replica's individual hash collides with the
      // bloom filter we calculated when we created the hash (see `url()`).
      if ((replica_bloom_filter & it->second) == it->second)
      {
        // This is probably a replica.
        bloom_replicas.push_back(it->first);
      }
    }

    // Recreate the vector of replicas. Use the replication factor if it's set,
    // otherwise use the size of the existing replicas.
    replication_factor = replication_factor > 0 ?
                         replication_factor : bloom_replicas.size();
  }

  // Pick replication-factor replicas from the cluster.
  calculate_rendezvous_hash(cluster,
                            cluster_rendezvous_hashes,
                            id,
                            replication_factor,
                            replicas,
                            hasher);

  if (replica_bloom_filter)
  {
    // Finally, add any replicas that were in the bloom filter but aren't in
    // replicas to the extra_replicas vector.
    for (unsigned int ii = 0;
         ii < bloom_replicas.size();
         ++ii)
    {
      if (std::find(replicas.begin(), replicas.end(), bloom_replicas[ii]) == replicas.end())
      {
        extra_replicas.push_back(bloom_replicas[ii]);
      }
    }
  }

  TRC_DEBUG("Replicas calculated:");
  for (std::vector<std::string>::iterator it = replicas.begin();
                                          it != replicas.end();
                                          ++it)
  {
    TRC_DEBUG(" - %s", it->c_str());
  }
}

void Timer::calculate_replicas(uint64_t replica_hash)
{
  std::vector<std::string> new_cluster;
  std::vector<std::string> joining_cluster_addresses;
  __globals->get_cluster_staying_addresses(new_cluster);
  __globals->get_cluster_joining_addresses(joining_cluster_addresses);
  new_cluster.insert(new_cluster.end(),
                     joining_cluster_addresses.begin(),
                     joining_cluster_addresses.end());

  std::vector<std::string> old_cluster;
  std::vector<std::string> leaving_cluster_addresses;
  __globals->get_cluster_staying_addresses(old_cluster);
  __globals->get_cluster_leaving_addresses(leaving_cluster_addresses);
  old_cluster.insert(old_cluster.end(),
                     leaving_cluster_addresses.begin(),
                     leaving_cluster_addresses.end());

  std::vector<uint32_t> new_cluster_rendezvous_hashes;
  __globals->get_new_cluster_hashes(new_cluster_rendezvous_hashes);

  std::vector<uint32_t> old_cluster_rendezvous_hashes;
  __globals->get_old_cluster_hashes(old_cluster_rendezvous_hashes);

  std::map<std::string, uint64_t> cluster_bloom_filters;
  __globals->get_cluster_bloom_filters(cluster_bloom_filters);

  // How we calculate the replicas depends on the supported Timer ID format
  Globals::TimerIDFormat timer_id_format;
  __globals->get_timer_id_format(timer_id_format);

  if (timer_id_format == Globals::TimerIDFormat::WITHOUT_REPLICAS)
  {
    calculate_replicas(id,
                       new_cluster,
                       new_cluster_rendezvous_hashes,
                       old_cluster,
                       old_cluster_rendezvous_hashes,
                       _replication_factor,
                       replicas,
                       extra_replicas,
                       &hasher);
  }
  else
  {
    calculate_replicas(id,
                       replica_hash,
                       cluster_bloom_filters,
                       new_cluster,
                       new_cluster_rendezvous_hashes,
                       _replication_factor,
                       replicas,
                       extra_replicas,
                       &hasher);
  }
}

uint32_t Timer::deployment_id = 0;
uint32_t Timer::instance_id = 0;

// Generate a timer that should be unique across the (possibly geo-redundant) cluster.
// The idea is to use a combination of deployment id, instance id, timestamp and
// an incrementing sequence number.
//
// The ID returned to the client will also contain a
// list of replicas, but this doesn't add much uniqueness.
TimerID Timer::generate_timer_id()
{
  return (TimerID)Utils::generate_unique_integer(Timer::deployment_id,
                                                 Timer::instance_id);
}

// Created tombstones from delete operations are given
// default expires of 10 seconds, if they're found to be
// deleting an existing tombstone, they'll use that timer's
// interval as an expiry.
Timer* Timer::create_tombstone(TimerID id, uint64_t replica_hash)
{
  // Create a tombstone record that will last for 10 seconds.
  Timer* tombstone = new Timer(id, 10000, 10000);
  tombstone->calculate_replicas(replica_hash);
  return tombstone;
}

// Create a Timer object from the JSON representation.
//
// @param id - The unique identity for the timer (see generate_timer_id() above).
// @param replication_factor - The replication_factor extracted from the timer URL (or 0 for new timer).
// @param json - The JSON representation of the timer.
// @param error - This will be populated with a descriptive error string if required.
// @param replicated - This will be set to true if this is a replica of a timer.
Timer* Timer::from_json(TimerID id,
                        uint32_t replication_factor,
                        uint64_t replica_hash,
                        std::string json,
                        std::string& error,
                        bool& replicated)
{
  rapidjson::Document doc;
  doc.Parse<0>(json.c_str());

  if (doc.HasParseError())
  {
<<<<<<< HEAD
    error = "Failed to parse timer as JSON. Error: " +
             std::string(rapidjson::GetParseError_En(doc.GetParseError()));
=======
    error = "Failed to parse timer as JSON. Error: ";
    error.append(rapidjson::GetParseError_En(doc.GetParseError()));
>>>>>>> 2967f52f
    return NULL;
  }

  return from_json_obj(id, replication_factor, replica_hash, error, replicated, doc);
}

Timer* Timer::from_json_obj(TimerID id,
                            uint32_t replication_factor,
                            uint64_t replica_hash,
                            std::string& error,
                            bool& replicated,
                            rapidjson::Value& doc)
{
  Timer* timer = NULL;

  try
  {
    JSON_ASSERT_CONTAINS(doc, "timing");
    JSON_ASSERT_CONTAINS(doc, "callback");

    // Parse out the timing block
    rapidjson::Value& timing = doc["timing"];
    JSON_ASSERT_OBJECT(timing);

    JSON_ASSERT_CONTAINS(timing, "interval");
    rapidjson::Value& interval_s = timing["interval"];
    JSON_ASSERT_INT(interval_s);

    // Extract the repeat-for parameter, if it's absent, set it to the interval
    // instead.
    int repeat_for_int;
    if (timing.HasMember("repeat-for"))
    {
      JSON_GET_INT_MEMBER(timing, "repeat-for", repeat_for_int);
    }
    else
    {
      repeat_for_int = interval_s.GetInt();
    }

    if ((interval_s.GetInt() == 0) && (repeat_for_int != 0))
    {
      // If the interval time is 0 and the repeat_for_int isn't then reject the timer.
<<<<<<< HEAD
      error = "Can't have a zero interval time with a non-zero (" +
               std::to_string(repeat_for_int) + ") repeat-for time";
=======
      error = "Can't have a zero interval time with a non-zero (";
      error.append(std::to_string(repeat_for_int));
      error.append(") repeat-for time");
>>>>>>> 2967f52f
      return NULL;
    }

    timer = new Timer(id, (interval_s.GetInt() * 1000), (repeat_for_int * 1000));

    if (timing.HasMember("start-time-delta"))
    {
      // Timer JSON specified a time offset, use that to determine the true
      // start time.
      uint64_t start_time_delta;
      JSON_GET_INT_64_MEMBER(timing, "start-time-delta", start_time_delta);

      timer->start_time_mono_ms = clock_gettime_ms(CLOCK_MONOTONIC) + start_time_delta;
    }
    else if (timing.HasMember("start-time"))
    {
      // Timer JSON specifies a start-time, use that instead of now.
      uint64_t real_start_time;
      JSON_GET_INT_64_MEMBER(timing, "start-time", real_start_time);
      uint64_t real_time = clock_gettime_ms(CLOCK_REALTIME);
      uint64_t mono_time = clock_gettime_ms(CLOCK_MONOTONIC);

      timer->start_time_mono_ms = mono_time + real_start_time - real_time;
    }

    if (timing.HasMember("sequence-number"))
    {
      JSON_GET_INT_MEMBER(timing, "sequence-number", timer->sequence_number);
    }

    // Parse out the 'callback' block
    rapidjson::Value& callback = doc["callback"];
    JSON_ASSERT_OBJECT(callback);

    JSON_ASSERT_CONTAINS(callback, "http");
    rapidjson::Value& http = callback["http"];
    JSON_ASSERT_OBJECT(http);

    JSON_GET_STRING_MEMBER(http, "uri", timer->callback_url);
    JSON_GET_STRING_MEMBER(http, "opaque", timer->callback_body);

    if (doc.HasMember("reliability"))
    {
      // Parse out the 'reliability' block
      rapidjson::Value& reliability = doc["reliability"];
      JSON_ASSERT_OBJECT(reliability);

      if (reliability.HasMember("cluster-view-id"))
      {
        JSON_GET_STRING_MEMBER(reliability,
                               "cluster-view-id",
                               timer->cluster_view_id);
      }

      if (reliability.HasMember("replicas"))
      {
        rapidjson::Value& replicas = reliability["replicas"];
        JSON_ASSERT_ARRAY(replicas);

        if (replicas.Size() == 0)
        {
          error = "If replicas is specified it must be non-empty";
          delete timer; timer = NULL;
          return NULL;
        }

        timer->_replication_factor = replicas.Size();

        for (rapidjson::Value::ConstValueIterator it = replicas.Begin();
                                                  it != replicas.End();
                                                  ++it)
        {
          JSON_ASSERT_STRING(*it);
          timer->replicas.push_back(std::string(it->GetString(), it->GetStringLength()));
        }
      }
      else
      {
        if (reliability.HasMember("replication-factor"))
        {
          JSON_GET_INT_MEMBER(reliability,
                              "replication-factor",
                              timer->_replication_factor);

          // If the URL contained a replication factor then this replication
          // factor must match the replication factor in the JSON body.
          if ((replication_factor > 0) &&
              (timer->_replication_factor != replication_factor))
          {
            error = "Replication factor on the timer ID (";
            error.append(std::to_string(replication_factor));
            error.append(") doesn't match the JSON body (");
            error.append(std::to_string(timer->_replication_factor));
            error.append(")");
            delete timer; timer = NULL;
            return NULL;
          }
        }
        else
        {
          // If the URL contained a replication factor, use that, otherwise
          // default replication factor is 2.
          timer->_replication_factor = replication_factor ? replication_factor : 2;
        }
      }
    }
    else
    {
      // If the URL contained a replication factor, use that, otherwise
      // default replication factor is 2.
      timer->_replication_factor = replication_factor ? replication_factor : 2;
    }

    timer->_replica_tracker = pow(2, timer->_replication_factor) - 1;

    if (timer->replicas.empty())
    {
      // Replicas not determined above, determine them now.  Note that this implies
      // the request is from a client, not another replica.
      replicated = false;
      timer->calculate_replicas(replica_hash);
    }
    else
    {
      // Replicas were specified in the request, must be a replication message
      // from another cluster node.
      replicated = true;
    }

    if ((doc.HasMember("statistics")) &&
        (doc["statistics"].IsObject()))
    {
      // Parse out the 'statistics' block.
      rapidjson::Value& statistics = doc["statistics"];

      if ((statistics.HasMember("tag-info")) &&
          (statistics["tag-info"].IsArray()))
      {
        rapidjson::Value& tag_info = statistics["tag-info"];

        // Iterate over tag-info array, pulling out all valid tags and counts.
        for (rapidjson::Value::ValueIterator it = tag_info.Begin();
                                                  it != tag_info.End();
                                                  ++it)
        {

          // Check that we have an object, and it contains a "type".
          // If not, discard this tag.
          if (((*it).IsObject())       &&
               (it->HasMember("type")))
          {
            rapidjson::Value& type = (*it)["type"];
            // Check that the "type" is a string.
            // If not, discard this tag, and move to next tag-info object.
            if (!(type.IsString()))
            {
              TRC_DEBUG("Tag type badly formed. Discarding some tags.");
              continue;
            }

            // Default tag count if no value is found in the JSON object.
            uint32_t count = 1;

            // If a count is provided, check it is a uint.
            // If not a uint, discard this tag, and move to next tag-info object.
            if (it->HasMember("count"))
            {
              if (!((*it)["count"].IsUint()))
              {
                TRC_DEBUG("Tag \"%s\" has an invalid count value. Discarding some tags.",
                          type.GetString());
                continue;
              }
              count = (*it)["count"].GetUint();
            }

            // Add the tag to the timer.
            timer->tags[(type.GetString())] += count;
          }
          else
          {
            TRC_DEBUG("Tag-info object badly formed, or missing type. Discarding some tags.");
          }
        }
      }
      else
      {
        TRC_DEBUG("Tag-info array not present, or badly formed. Discarding all tags.");
      }
    }
    else
    {
      TRC_DEBUG("Statistics object not present, or badly formed. Discarding all tags.");
    }
  }
  catch (JsonFormatError err)
  {
    error = "Badly formed Timer entry - hit error on line " + std::to_string(err._line);
    delete timer; timer = NULL;
    return NULL;
  }

  return timer;
}

int Timer::update_replica_tracker(int replica_index)
{
  _replica_tracker = _replica_tracker % (int)pow(2,replica_index);
  return _replica_tracker;
}

bool Timer::has_replica_been_informed(int replica_index)
{
  return ((_replica_tracker & (int)pow(2, replica_index)) == 0);
}

void Timer::update_cluster_information()
{
  // Update the replica list
  replicas.clear();
  calculate_replicas(0);

  // Update the cluster view ID
  std::string global_cluster_view_id;
  __globals->get_cluster_view_id(global_cluster_view_id);
 cluster_view_id = global_cluster_view_id;
}<|MERGE_RESOLUTION|>--- conflicted
+++ resolved
@@ -622,13 +622,8 @@
 
   if (doc.HasParseError())
   {
-<<<<<<< HEAD
-    error = "Failed to parse timer as JSON. Error: " +
-             std::string(rapidjson::GetParseError_En(doc.GetParseError()));
-=======
     error = "Failed to parse timer as JSON. Error: ";
     error.append(rapidjson::GetParseError_En(doc.GetParseError()));
->>>>>>> 2967f52f
     return NULL;
   }
 
@@ -672,14 +667,9 @@
     if ((interval_s.GetInt() == 0) && (repeat_for_int != 0))
     {
       // If the interval time is 0 and the repeat_for_int isn't then reject the timer.
-<<<<<<< HEAD
-      error = "Can't have a zero interval time with a non-zero (" +
-               std::to_string(repeat_for_int) + ") repeat-for time";
-=======
       error = "Can't have a zero interval time with a non-zero (";
       error.append(std::to_string(repeat_for_int));
       error.append(") repeat-for time");
->>>>>>> 2967f52f
       return NULL;
     }
 
