--- conflicted
+++ resolved
@@ -63,26 +63,12 @@
   std::vector<std::string> leaving_nodes;
   __globals->get_cluster_leaving_addresses(leaving_nodes);
 
-<<<<<<< HEAD
-HTTPCode ChronosInternalConnection::send_get(const std::string server,
-                                             const std::string request_node_param,
-                                             const std::string sync_mode_param,
-                                             std::string cluster_view_id_param,
-                                             int max_timers,
-                                             std::string& response)
-{
-  std::string path = std::string("/timers?") + 
-                     PARAM_REQUESTING_NODE + "="  + request_node_param + ";" +
-                     PARAM_SYNC_MODE + "=" + sync_mode_param + ";" +
-                     PARAM_CLUSTER_VIEW_ID + "="  + cluster_view_id_param;
-=======
   if (leaving_nodes.size() > 0)
   {
     cluster_nodes.insert(leaving_nodes.end(), 
                          leaving_nodes.begin(), 
                          leaving_nodes.end());
   }
->>>>>>> 0c394423
 
   // Shuffle the lists (so the same Chronos node doesn't get queried by
   // all the other nodes at the same time) and remove the local node
@@ -145,18 +131,9 @@
                              std::vector<std::string> cluster_nodes,
                              std::string localhost)
 {
-<<<<<<< HEAD
-  // Get the current node, any leaving nodes, and the 
-  // cluster view ID from the global configuration
-  std::string localhost;
-  __globals->get_cluster_local_ip(localhost);
-  std::vector<std::string> leaving_nodes;
-  __globals->get_cluster_leaving_addresses(leaving_nodes);
-=======
   LOG_DEBUG("Querying %s for timers", server_to_sync.c_str());
 
   // Get the cluster view ID from the global configuration
->>>>>>> 0c394423
   std::string cluster_view_id;
   __globals->get_cluster_view_id(cluster_view_id);
 
