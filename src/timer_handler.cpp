/**
 * @file timer_handler.cpp
 *
 * Project Clearwater - IMS in the Cloud
 * Copyright (C) 2013  Metaswitch Networks Ltd
 *
 * This program is free software: you can redistribute it and/or modify it
 * under the terms of the GNU General Public License as published by the
 * Free Software Foundation, either version 3 of the License, or (at your
 * option) any later version, along with the "Special Exception" for use of
 * the program along with SSL, set forth below. This program is distributed
 * in the hope that it will be useful, but WITHOUT ANY WARRANTY;
 * without even the implied warranty of MERCHANTABILITY or FITNESS FOR
 * A PARTICULAR PURPOSE.  See the GNU General Public License for more
 * details. You should have received a copy of the GNU General Public
 * License along with this program.  If not, see
 * <http://www.gnu.org/licenses/>.
 *
 * The author can be reached by email at clearwater@metaswitch.com or by
 * post at Metaswitch Networks Ltd, 100 Church St, Enfield EN2 6BQ, UK
 *
 * Special Exception
 * Metaswitch Networks Ltd  grants you permission to copy, modify,
 * propagate, and distribute a work formed by combining OpenSSL with The
 * Software, or a work derivative of such a combination, even if such
 * copying, modification, propagation, or distribution would otherwise
 * violate the terms of the GPL. You must comply with the GPL in all
 * respects for all of the code used other than OpenSSL.
 * "OpenSSL" means OpenSSL toolkit software distributed by the OpenSSL
 * Project and licensed under the OpenSSL Licenses, or a work based on such
 * software and licensed under the OpenSSL Licenses.
 * "OpenSSL Licenses" means the OpenSSL License and Original SSLeay License
 * under which the OpenSSL Project distributes the OpenSSL toolkit software,
 * as those licenses appear in the file LICENSE-OPENSSL.
 */

#include <time.h>
#include <cstring>
#include <iostream>

#include "utils.h"
#include "globals.h"
#include "timer_handler.h"
#include "log.h"
#include "constants.h"

void* TimerHandler::timer_handler_entry_func(void* arg)
{
  static_cast<TimerHandler*>(arg)->run();
  return NULL;
}

TimerHandler::TimerHandler(TimerStore* store,
                           Callback* callback,
                           Replicator* replicator,
                           GRReplicator* gr_replicator,
                           SNMP::ContinuousIncrementTable* all_timers_table,
                           SNMP::InfiniteTimerCountTable* tagged_timers_table,
                           SNMP::InfiniteScalarTable* scalar_timers_table) :
  _store(store),
  _callback(callback),
  _replicator(replicator),
  _gr_replicator(gr_replicator),
  _all_timers_table(all_timers_table),
  _tagged_timers_table(tagged_timers_table),
  _scalar_timers_table(scalar_timers_table),
  _terminate(false),
  _nearest_new_timer(-1)
{
  pthread_mutex_init(&_mutex, NULL);

#ifdef UNIT_TEST
  _cond = new MockPThreadCondVar(&_mutex);
#else
  _cond = new CondVar(&_mutex);
#endif

  int rc = pthread_create(&_handler_thread,
                          NULL,
                          &timer_handler_entry_func,
                          (void*)this);
  if (rc < 0)
  {
    // LCOV_EXCL_START
    printf("Failed to start timer handling thread: %s", strerror(errno));
    exit(2);
    // LCOV_EXCL_STOP
  }
}

TimerHandler::~TimerHandler()
{
  if (_handler_thread)
  {
    pthread_mutex_lock(&_mutex);
    _terminate = true;
    _cond->signal();
    pthread_mutex_unlock(&_mutex);
    pthread_join(_handler_thread, NULL);
  }
  delete _cond;
  _cond = NULL;

  pthread_mutex_destroy(&_mutex);
  delete _callback;
}

void TimerHandler::add_timer(Timer* timer, bool update_stats)
{
  pthread_mutex_lock(&_mutex);

  // Pull out any existing timer from the timer store
  Timer* existing_timer = NULL;
  _store->fetch(timer->id, &existing_timer);

  // We've found a timer.
  if (existing_timer)
  {
    bool will_add_timer = true;
    std::string cluster_view_id;
    __globals->get_cluster_view_id(cluster_view_id);

    if ((timer->is_matching_cluster_view_id(cluster_view_id)) &&
        !(existing_timer->is_matching_cluster_view_id(cluster_view_id)))
    {
      // If the new timer matches the current cluster view ID, and the old timer
      // doesn't, always prioritise the new timer.
      TRC_DEBUG("Adding timer with current cluster view ID");
    }
    else if (timer->sequence_number == existing_timer->sequence_number)
    {
      // If the new timer has the same sequence number as the old timer,
      // then check which timer is newer. If the existing timer is newer then we just
      // want to replace the timer and not change it
      if (Utils::overflow_less_than(timer->start_time_mono_ms,
                                    existing_timer->start_time_mono_ms))
      {
        TRC_DEBUG("Timer sequence numbers the same, but timer is older than the "
                  "timer in the store");
        delete timer;
        timer = new Timer(*existing_timer);
        will_add_timer = false;
      }
      else
      {
        TRC_DEBUG("Adding timer as it's newer than the timer in the store");
      }
    }
    else
    {
      // One of the sequence numbers is non-zero - at least one request is not
      // from the client
      if ((near_time(timer->start_time_mono_ms,
                     existing_timer->start_time_mono_ms))            &&
          (timer->sequence_number < existing_timer->sequence_number) &&
          (timer->sequence_number != 0))
      {
        // These are probably the same timer, and the timer we are trying to add is both
        // not from the client, and has a lower sequence number (so is less "informed")
        TRC_DEBUG("Not adding timer as it's older than the timer in the store");
        delete timer;
        timer = new Timer(*existing_timer);
        will_add_timer = false;
      }
      else
      {
        TRC_DEBUG("Adding timer as it's newer than the timer in the store");
      }
    }

    // We're adding the new timer (rather than discarding it and putting the
    // existing timer back in the store)
    if (will_add_timer)
    {
      // If the new timer is a tombstone, make sure its interval is long enough
      save_tombstone_information(timer, existing_timer);

      // Update the site information
      save_site_information(timer, existing_timer);
    }
  }
  else
  {
    TRC_DEBUG("Adding new timer");
  }

<<<<<<< HEAD
  // It would be good in future work to pull all statistics logic out into a
=======
  // Would be good in future work to pull all statistics logic out into a
>>>>>>> 4fcfb35b
  // separate statistics module, passing in new and old tags, and what is
  // happening to the timer (add, update, delete), to keep the timer_handler
  // scope of responsibility clear.

  // Update statistics
  if (update_stats)
  {
    std::map<std::string, uint32_t> tags_to_add = std::map<std::string, uint32_t>();
    std::map<std::string, uint32_t> tags_to_remove = std::map<std::string, uint32_t>();

    if (timer->is_tombstone())
    {
      // If the new timer is a tombstone, no new tags should be added
      // If it overwrites an existing timer, the old tags should
      // be removed, and global count decremented
      if ((existing_timer) &&
          !(existing_timer->is_tombstone()))
      {
        tags_to_remove = existing_timer->tags;
        TRC_DEBUG("New timer is a tombstone overwriting an existing timer");
        _all_timers_table->decrement(1);
      }
    }
    else
    {
      // Add new timer tags
      tags_to_add = timer->tags;

      // If there was an old existing timer, its tags should be removed
      // Global count should only increment if there was not an old
      // timer, as otherwise it is only an update.
      if ((existing_timer) &&
          !(existing_timer->is_tombstone()))
      {
        tags_to_remove = existing_timer->tags;
      }
      else
      {
        TRC_DEBUG("New timer being added, and no existing timer");
        _all_timers_table->increment(1);
      }
    }

    update_statistics(tags_to_add, tags_to_remove);
  }

  delete existing_timer;

  TRC_DEBUG("Inserting the new timer with ID %llu", timer->id);
  _store->insert(timer);

  pthread_mutex_unlock(&_mutex);
}

void TimerHandler::return_timer(Timer* timer)
{
  // We may need to tombstone the timer
  // We also need to check for timers with a zero interval and repeat_for value.
  // This would be for when a customer wants some information back from Chronos
  // immediately and only once, hence we should tombstone the timer after use.
  if (((timer->sequence_number + 1) * timer->interval_ms > timer->repeat_for) ||
      ((timer->interval_ms == 0) &&
       (timer->repeat_for == 0)))
  {
    // This timer won't pop again, so tombstone it and update statistics
    timer->become_tombstone();
    update_statistics(std::map<std::string, uint32_t>(), timer->tags);

    // Decrement global timer count for tombstoned timer
    TRC_DEBUG("Timer won't pop again and is being tombstoned");
    _all_timers_table->decrement(1);
  }

  // Timer will be re-added, but stats should not be updated, as
  // no stats were altered on it popping
  add_timer(timer, false);
}

void TimerHandler::handle_successful_callback(TimerID timer_id)
{
  // Fetch the timer from the store and replicate it (within and cross-site)
  pthread_mutex_lock(&_mutex);

  Timer* timer = NULL;
  _store->fetch(timer_id, &timer);

  if (timer)
  {
    // Update the sites
    timer->update_sites_on_timer_pop();
    _replicator->replicate(timer);
    _gr_replicator->replicate(timer);

    // Pass the timer pair back to the store, relinquishing responsibility for it.
    _store->insert(timer);
  }

  pthread_mutex_unlock(&_mutex);
}

void TimerHandler::handle_failed_callback(TimerID timer_id)
{
  // Fetch the timer from the store and delete it.
  pthread_mutex_lock(&_mutex);
  Timer* timer = NULL;
  _store->fetch(timer_id, &timer);
  pthread_mutex_unlock(&_mutex);

  if (timer)
  {
    // If the timer is not a tombstone we also update statistics.
    if (!timer->is_tombstone())
    {
      update_statistics(std::map<std::string, uint32_t>(), timer->tags);
      _all_timers_table->decrement(1);
    }
  }

<<<<<<< HEAD
  delete timer; timer = NULL;
=======
  delete failed_pair.active_timer; failed_pair.active_timer = NULL;
  delete failed_pair.information_timer; failed_pair.information_timer = NULL;
}

Timer* TimerHandler::get_out_of_date_timer(const TimerPair& pair,
                                           const std::string& cluster_view_id,
                                           bool& active_timer)
{
  Timer* timer = NULL;
  active_timer = false;

  if ((pair.active_timer) &&
      (!pair.active_timer->is_matching_cluster_view_id(cluster_view_id)))
  {
    timer = pair.active_timer;
    active_timer = true;
  }
  else if ((pair.information_timer) &&
           (!pair.information_timer->is_matching_cluster_view_id(cluster_view_id)))
  {
    timer = pair.information_timer;
  }

  return timer;
}

void TimerHandler::update_replica_tracker_for_timer(TimerID id,
                                                    int replica_index)
{
  pthread_mutex_lock(&_mutex);
  TimerPair store_timers;
  bool timer_found = _store->fetch(id, store_timers);

  if (timer_found)
  {
    std::string cluster_view_id;
    __globals->get_cluster_view_id(cluster_view_id);

    bool is_active_timer = true;
    Timer* timer = get_out_of_date_timer(store_timers, cluster_view_id, is_active_timer);

    if (timer != NULL)
    {
      // We have an out of date timer, so update the tracker.
      int remaining_replicas = timer->update_replica_tracker(replica_index);

      if (remaining_replicas == 0)
      {
        if (!is_active_timer)
        {
          // All the new replicas have been told about the timer. We don't
          // need to store the information about the timer anymore.
          delete timer; timer = NULL;
          store_timers.information_timer = NULL;
        }
        else
        {
          // This is a window condition where the node is responsible for an
          // old timer replica. The node knows that all new replicas that
          // should know about the timer are in the process of being told,
          // but it hasn't yet received an update or tombstone for its
          // replica. It will receive this soon.
        }
      }
    }

    // Put the timer back in the store
    uint32_t next_pop_time = store_timers.active_timer->next_pop_time();

    std::vector<std::string> cluster_view_id_vector;
    cluster_view_id_vector.push_back(store_timers.active_timer->cluster_view_id);

    if (store_timers.information_timer)
    {
      cluster_view_id_vector.push_back(store_timers.information_timer->cluster_view_id);
    }

    _store->insert(store_timers, id, next_pop_time, cluster_view_id_vector);
  }

  TRC_DEBUG("Updated replicas successfully");
  pthread_mutex_unlock(&_mutex);
>>>>>>> 4fcfb35b
}

HTTPCode TimerHandler::get_timers_for_node(std::string request_node,
                                           int max_rsps_with_unique_pop_time,
                                           std::string cluster_view_id,
                                           uint32_t time_from,
                                           std::string& get_response)
{
  // We pass in the time_from parameter from the handlers. We will use this
  // parameter in the future to help with resynchronisation operations. We
  // pass it into the timer handler now to help with UTing the handler code

  pthread_mutex_lock(&_mutex);

  // Create the JSON doc for the Timer information
  rapidjson::StringBuffer sb;
  rapidjson::Writer<rapidjson::StringBuffer> writer(sb);
  writer.StartObject();

  writer.String(JSON_TIMERS);
  writer.StartArray();

  TRC_DEBUG("Get timers for %s", request_node.c_str());

  int retrieved_timers = 0;
  uint32_t last_time_from = 0;
  uint32_t current_time_from = 0;

  for (TimerStore::TSIterator it = _store->begin(time_from);
       !(it.end());
       ++it)
  {
<<<<<<< HEAD
    Timer* timer_copy = new Timer(**it);
    current_time_from = timer_copy->next_pop_time();

    // Break out of the for loop once we hit the maximum number of
    // timers to collect, and we know that the next timer doesn't
    // have the same pop time as our last timer
    if ((retrieved_timers >= max_rsps_with_unique_pop_time) &&
        (last_time_from != current_time_from))
=======
    Timer* timer_copy;
    TimerPair pair = *it;
    bool unused_is_active_timer;
    Timer* out_of_date = get_out_of_date_timer(pair,
                                               cluster_view_id,
                                               unused_is_active_timer);

    if (out_of_date != NULL)
    {
      timer_copy = new Timer(*(out_of_date));
    }
    else
>>>>>>> 4fcfb35b
    {
      TRC_DEBUG("Reached the max number of timers to collect");
      delete timer_copy;
      break;
    }

    if (!timer_copy->is_tombstone())
    {
      std::vector<std::string> old_replicas;
      if (timer_is_on_node(request_node,
                           timer_copy,
                           old_replicas))
      {
        writer.StartObject();
        {
          // The timer will have a replica on the requesting node. Add this
          // entry to the JSON document

          // Add in Old Timer ID
          writer.String(JSON_TIMER_ID);
          writer.Int64(timer_copy->id);

          // Add the old replicas
          writer.String(JSON_OLD_REPLICAS);
          writer.StartArray();
          for (std::vector<std::string>::const_iterator i = old_replicas.begin();
               i != old_replicas.end();
               ++i)
          {
            writer.String((*i).c_str());
          }
          writer.EndArray();

          // Finally, add the timer itself
          writer.String(JSON_TIMER);
          timer_copy->to_json_obj(&writer);
        }
        writer.EndObject();
<<<<<<< HEAD
        retrieved_timers++;
      }

      last_time_from = current_time_from;
=======

        retrieved_timers++;
      }
>>>>>>> 4fcfb35b
    }

    // Tidy up the copy
    delete timer_copy;
  }

  writer.EndArray();
  writer.EndObject();
  get_response = sb.GetString();
  pthread_mutex_unlock(&_mutex);

  TRC_DEBUG("Retrieved %d timers", retrieved_timers);
  return (retrieved_timers >= max_rsps_with_unique_pop_time) ?
                                        HTTP_PARTIAL_CONTENT :
                                        HTTP_OK;
}

bool TimerHandler::timer_is_on_node(std::string request_node,
                                    Timer* timer,
                                    std::vector<std::string>& old_replicas)
{
  bool timer_is_on_requesting_node = false;

  // Store the old replica list
  std::string localhost;
  __globals->get_cluster_local_ip(localhost);
  old_replicas = timer->replicas;

  // Calculate whether the new request node is interested in the timer. This
  // updates the replica list in the timer object to be the new replica list
  timer->update_cluster_information();

  int index = 0;
  for (std::vector<std::string>::iterator it = timer->replicas.begin();
                                          it != timer->replicas.end();
                                          ++it, ++index)
  {
    if (*it == request_node)
    {
      timer_is_on_requesting_node = true;
      break;
    }
  }

  return timer_is_on_requesting_node;
}

// The core function in the timer handler, basic principle is to loop around repeatedly
// retrieving timers from the store, waiting until they need to pop and popping them.
//
// If there are no timers in the store at all, we wait forever for one to be added (or
// until we're terminated).  If we are woken while waiting for one set of timers to
// pop, check the timer store to make sure we're holding the nearest timers.
void TimerHandler::run()
{
  std::unordered_set<Timer*> next_timers;

  pthread_mutex_lock(&_mutex);

  _store->fetch_next_timers(next_timers);

  while (!_terminate)
  {
    if (!next_timers.empty())
    {
      TRC_DEBUG("Have a timer to pop");
      _timer_count -= next_timers.size();
      pthread_mutex_unlock(&_mutex);
      pop(next_timers);
      pthread_mutex_lock(&_mutex);
    }
    else
    {
      struct timespec next_pop;
      clock_gettime(CLOCK_MONOTONIC, &next_pop);

      // Work out how long we should wait for (this should be the length of the
      // short wheel bucket - if this crosses a second boundary then set the
      // secs/nsecs appropriately).
      if (next_pop.tv_nsec < (1000 - _store->SHORT_WHEEL_RESOLUTION_MS) * 1000 * 1000)
      {
        // LCOV_EXCL_START - We can't guarantee which of these two paths we go
        // through in UT
        next_pop.tv_nsec += _store->SHORT_WHEEL_RESOLUTION_MS * 1000 * 1000;
        // LCOV_EXCL_STOP
      }
      else
      {
        // LCOV_EXCL_START - We can't guarantee which of these two paths we go
        // through in UT
        next_pop.tv_nsec -= (1000 - _store->SHORT_WHEEL_RESOLUTION_MS) * 1000 * 1000;
        next_pop.tv_sec += 1;
        // LCOV_EXCL_STOP
      }

      int rc = _cond->timedwait(&next_pop);

      if (rc < 0 && rc != ETIMEDOUT)
      {
        // LCOV_EXCL_START
        printf("Failed to wait for condition variable: %s", strerror(errno));
        exit(2);
        // LCOV_EXCL_STOP
      }
    }


    _store->fetch_next_timers(next_timers);
  }


  for (std::unordered_set<Timer*>::iterator it = next_timers.begin();
                                            it != next_timers.end();
                                            ++it)
  {
    delete *it;
  }

  next_timers.clear();

  pthread_mutex_unlock(&_mutex);
}

/*****************************************************************************/
/* PRIVATE FUNCTIONS                                                         */
/*****************************************************************************/

// Pop a set of timers, this function takes ownership of the timers and
// thus empties the passed in set.
void TimerHandler::pop(std::unordered_set<Timer*>& timers)
{
  for (std::unordered_set<Timer*>::iterator it = timers.begin();
                                            it != timers.end();
                                            ++it)
  {
    pop(*it);
  }

  timers.clear();
}

// Pop a specific timer, if required pass the timer on to the replication layer to
// reset the timer for another pop, otherwise destroy the timer record.
void TimerHandler::pop(Timer* timer)
{
  // Tombstones are reaped when they pop.
  if (timer->is_tombstone())
  {
    TRC_DEBUG("Discarding expired tombstone");
    delete timer;
    timer = NULL;
    return;
  }

  // Increment the timer's sequence before sending the callback.
  timer->sequence_number++;

  // Update the timer in case it has out of date configuration
  timer->update_cluster_information();

  // The callback borrows of the timer at this point.
  // cppcheck-suppress uselessAssignmentPtrArg
  _callback->perform(timer); timer = NULL;
}

void TimerHandler::save_tombstone_information(Timer* t, Timer* existing)
{
  if (t->is_tombstone())
  {
    // Learn the interval so that this tombstone lasts long enough to
    // catch errors.
    t->interval_ms = existing->interval_ms;
    t->repeat_for = existing->repeat_for;
  }
}

void TimerHandler::save_site_information(Timer* new_timer, Timer* old_timer)
{
  // Firstly, check if the sites are the same (potentially in a different
  // order). We expect this to be the mainline case, so we always do this
  // cheaper check
  std::vector<std::string> old_timer_sites = old_timer->sites;
  std::vector<std::string> new_timer_sites = new_timer->sites;
  std::sort(old_timer_sites.begin(), old_timer_sites.end());
  std::sort(new_timer_sites.begin(), new_timer_sites.end());

  if (old_timer_sites == new_timer_sites)
  {
    new_timer->sites = old_timer->sites;
    return;
  }

  // The sites aren't the same. We have to check the sites to make sure that
  // the site ordering is retained (which is O(n^2) cost - but this only
  // happens when the sites are added/removed which we expect to be rare).
  std::vector<std::string> site_names;

  // Remove any sites that aren't in the new timer
  for (std::string site: old_timer->sites)
  {
    if (std::find(new_timer->sites.begin(), new_timer->sites.end(), site) !=
        new_timer->sites.end())
    {
      site_names.push_back(site);
    }
    else
    {
      TRC_DEBUG("Removing site (%s) as it no longer exists", site.c_str());
    }
  }

  // Add any new sites that are only in the new timer
  for (std::string site: new_timer->sites)
  {
    if (std::find(site_names.begin(), site_names.end(), site) ==
        site_names.end())
    {
      TRC_DEBUG("Adding remote site (%s) to sites", site.c_str());
      site_names.push_back(site);
    }
  }

  new_timer->sites = site_names;
}

// Report an update to the number of timers to statistics
// This should be called when we remove a timer (by adding an empty map of new
// tags) and when we add a new timer (using an empty map of existing tags) and
// can be used for updating purposes (providing both new and old tags)
void TimerHandler::update_statistics(std::map<std::string, uint32_t> new_tags,
                                     std::map<std::string, uint32_t> old_tags)
{
  if (_tagged_timers_table)
  {
    std::map<std::string, uint32_t> tags_to_add;
    std::map<std::string, uint32_t> tags_to_remove;

    // Calculate difference in supplied maps:
    // Iterate over the old_tags, and decrement for any not in new_tags
    for (std::map<std::string, uint32_t>::const_iterator it = old_tags.begin();
                                                         it != old_tags.end();
                                                         ++it)
    {
      // Check if the old tag is not present in new_tags
      if (new_tags.count(it->first) == 0)
      {
        // Not present in new_tags. Add tags to tags_to_remove
        tags_to_remove[it->first] = it->second;
      }
      // Any tags also present in new_tags are processed below
    }

    // Iterate over new_tags, and calculate correct increment/decrement
    for (std::map<std::string, uint32_t>::const_iterator it = new_tags.begin();
                                                         it != new_tags.end();
                                                         ++it)
    {
      // Check if the new tag is not present in old_tags
      if (old_tags.count(it->first) == 0)
      {
        // Not present in old_tags. Add tags to tags_to_add
        tags_to_add[it->first] = it->second;
      }
      else
      {
        // Pull out old_tags[it->first] to save on processing in each check below
        uint32_t old_tag_count = old_tags[it->first];

        // If new_tag count is greater, add difference to tags_to_add
        if (it->second > old_tag_count)
        {
          tags_to_add[it->first] = (it->second) - old_tag_count;
        }
        // If new_tag count is smaller, add difference to tags_to_remove
        else if (it->second < old_tag_count)
        {
          tags_to_remove[it->first] = old_tag_count - (it->second);
        }
        // If the tag counts are equal, do nothing
      }
    }

    // Increment correct statistics
    for (std::map<std::string, uint32_t>::const_iterator it = tags_to_add.begin();
                                                         it != tags_to_add.end();
                                                         ++it)
    {
      TRC_DEBUG("Incrementing %s by %d", (it->first).c_str(), it->second);
      _scalar_timers_table->increment(it->first, it->second);
      _tagged_timers_table->increment(it->first, it->second);
    }

    // Decrement correct statistics
    for (std::map<std::string, uint32_t>::const_iterator it = tags_to_remove.begin();
                                                         it != tags_to_remove.end();
                                                         ++it)
    {
      TRC_DEBUG("Decrementing %s by %d", (it->first).c_str(), it->second);
      _scalar_timers_table->decrement(it->first, it->second);
      _tagged_timers_table->decrement(it->first, it->second);
    }
  }
}

bool TimerHandler::near_time(uint32_t a, uint32_t b)
{
  return ((a>=b ? (a-b):(b-a)) < NETWORK_DELAY);
}<|MERGE_RESOLUTION|>--- conflicted
+++ resolved
@@ -184,11 +184,7 @@
     TRC_DEBUG("Adding new timer");
   }
 
-<<<<<<< HEAD
-  // It would be good in future work to pull all statistics logic out into a
-=======
   // Would be good in future work to pull all statistics logic out into a
->>>>>>> 4fcfb35b
   // separate statistics module, passing in new and old tags, and what is
   // happening to the timer (add, update, delete), to keep the timer_handler
   // scope of responsibility clear.
@@ -307,92 +303,7 @@
     }
   }
 
-<<<<<<< HEAD
   delete timer; timer = NULL;
-=======
-  delete failed_pair.active_timer; failed_pair.active_timer = NULL;
-  delete failed_pair.information_timer; failed_pair.information_timer = NULL;
-}
-
-Timer* TimerHandler::get_out_of_date_timer(const TimerPair& pair,
-                                           const std::string& cluster_view_id,
-                                           bool& active_timer)
-{
-  Timer* timer = NULL;
-  active_timer = false;
-
-  if ((pair.active_timer) &&
-      (!pair.active_timer->is_matching_cluster_view_id(cluster_view_id)))
-  {
-    timer = pair.active_timer;
-    active_timer = true;
-  }
-  else if ((pair.information_timer) &&
-           (!pair.information_timer->is_matching_cluster_view_id(cluster_view_id)))
-  {
-    timer = pair.information_timer;
-  }
-
-  return timer;
-}
-
-void TimerHandler::update_replica_tracker_for_timer(TimerID id,
-                                                    int replica_index)
-{
-  pthread_mutex_lock(&_mutex);
-  TimerPair store_timers;
-  bool timer_found = _store->fetch(id, store_timers);
-
-  if (timer_found)
-  {
-    std::string cluster_view_id;
-    __globals->get_cluster_view_id(cluster_view_id);
-
-    bool is_active_timer = true;
-    Timer* timer = get_out_of_date_timer(store_timers, cluster_view_id, is_active_timer);
-
-    if (timer != NULL)
-    {
-      // We have an out of date timer, so update the tracker.
-      int remaining_replicas = timer->update_replica_tracker(replica_index);
-
-      if (remaining_replicas == 0)
-      {
-        if (!is_active_timer)
-        {
-          // All the new replicas have been told about the timer. We don't
-          // need to store the information about the timer anymore.
-          delete timer; timer = NULL;
-          store_timers.information_timer = NULL;
-        }
-        else
-        {
-          // This is a window condition where the node is responsible for an
-          // old timer replica. The node knows that all new replicas that
-          // should know about the timer are in the process of being told,
-          // but it hasn't yet received an update or tombstone for its
-          // replica. It will receive this soon.
-        }
-      }
-    }
-
-    // Put the timer back in the store
-    uint32_t next_pop_time = store_timers.active_timer->next_pop_time();
-
-    std::vector<std::string> cluster_view_id_vector;
-    cluster_view_id_vector.push_back(store_timers.active_timer->cluster_view_id);
-
-    if (store_timers.information_timer)
-    {
-      cluster_view_id_vector.push_back(store_timers.information_timer->cluster_view_id);
-    }
-
-    _store->insert(store_timers, id, next_pop_time, cluster_view_id_vector);
-  }
-
-  TRC_DEBUG("Updated replicas successfully");
-  pthread_mutex_unlock(&_mutex);
->>>>>>> 4fcfb35b
 }
 
 HTTPCode TimerHandler::get_timers_for_node(std::string request_node,
@@ -425,7 +336,6 @@
        !(it.end());
        ++it)
   {
-<<<<<<< HEAD
     Timer* timer_copy = new Timer(**it);
     current_time_from = timer_copy->next_pop_time();
 
@@ -434,20 +344,6 @@
     // have the same pop time as our last timer
     if ((retrieved_timers >= max_rsps_with_unique_pop_time) &&
         (last_time_from != current_time_from))
-=======
-    Timer* timer_copy;
-    TimerPair pair = *it;
-    bool unused_is_active_timer;
-    Timer* out_of_date = get_out_of_date_timer(pair,
-                                               cluster_view_id,
-                                               unused_is_active_timer);
-
-    if (out_of_date != NULL)
-    {
-      timer_copy = new Timer(*(out_of_date));
-    }
-    else
->>>>>>> 4fcfb35b
     {
       TRC_DEBUG("Reached the max number of timers to collect");
       delete timer_copy;
@@ -486,16 +382,10 @@
           timer_copy->to_json_obj(&writer);
         }
         writer.EndObject();
-<<<<<<< HEAD
         retrieved_timers++;
       }
 
       last_time_from = current_time_from;
-=======
-
-        retrieved_timers++;
-      }
->>>>>>> 4fcfb35b
     }
 
     // Tidy up the copy
