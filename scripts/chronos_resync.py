#! /usr/bin/python2.7

# @file chronos_resync.py
#
# Project Clearwater - IMS in the Cloud
# Copyright (C) 2015  Metaswitch Networks Ltd
#
# This program is free software: you can redistribute it and/or modify it
# under the terms of the GNU General Public License as published by the
# Free Software Foundation, either version 3 of the License, or (at your
# option) any later version, along with the "Special Exception" for use of
# the program along with SSL, set forth below. This program is distributed
# in the hope that it will be useful, but WITHOUT ANY WARRANTY;
# without even the implied warranty of MERCHANTABILITY or FITNESS FOR
# A PARTICULAR PURPOSE.  See the GNU General Public License for more
# details. You should have received a copy of the GNU General Public
# License along with this program.  If not, see
# <http://www.gnu.org/licenses/>.
#
# The author can be reached by email at clearwater@metaswitch.com or by
# post at Metaswitch Networks Ltd, 100 Church St, Enfield EN2 6BQ, UK
#
# Special Exception
# Metaswitch Networks Ltd  grants you permission to copy, modify,
# propagate, and distribute a work formed by combining OpenSSL with The
# Software, or a work derivative of such a combination, even if such
# copying, modification, propagation, or distribution would otherwise
# violate the terms of the GPL. You must comply with the GPL in all
# respects for all of the code used other than OpenSSL.
# "OpenSSL" means OpenSSL toolkit software distributed by the OpenSSL
# Project and licensed under the OpenSSL Licenses, or a work based on such
# software and licensed under the OpenSSL Licenses.
# "OpenSSL Licenses" means the OpenSSL License and Original SSLeay License
# under which the OpenSSL Project distributes the OpenSSL toolkit software,
# as those licenses appear in the file LICENSE-OPENSSL.

from flask import Flask
import logging
import json
import requests
import threading
import os
import sys
import shutil
import signal
from subprocess import Popen
from time import sleep
from collections import namedtuple
from textwrap import dedent
import unittest

# Test the resynchronization operations for Chronos.
# These tests use multiple Chronos processes that run on the same machine.
# The tests set up a Chronos cluster and add timers to it. They then
# perform scaling operations, and check that the correct number of
# timers still pop
CHRONOS_BINARY = 'build/bin/chronos'
CONFIG_FILE_PATTERN = 'scripts/log/chronos.livetest.conf%i'
CLUSTER_CONFIG_FILE_PATTERN = 'scripts/log/chronos.cluster.livetest.conf%i'
LOG_FILE_DIR = 'scripts/log/'
LOG_FILE_PATTERN = LOG_FILE_DIR + 'chronos%s'

Node = namedtuple('Node', 'ip port')
flask_server = Node(ip='127.0.0.10', port='5001')
chronos_nodes = [
    Node(ip='127.0.0.11', port='7253'),
    Node(ip='127.0.0.12', port='7254'),
    Node(ip='127.0.0.13', port='7255'),
    Node(ip='127.0.0.14', port='7256'),
]

receiveCount = 0
processes = []

# Create log folders for each Chronos process. These are useful for
# debugging any problems. Running the tests deletes the logs from the
# previous run
for file_name in os.listdir(LOG_FILE_DIR):
    file_path = os.path.join(LOG_FILE_DIR, file_name)
    if os.path.isfile(file_path) and file_path != (LOG_FILE_DIR + '.gitignore'):
        os.unlink(file_path)
    elif os.path.isdir(file_path):
        shutil.rmtree(file_path)
for node in chronos_nodes:
    log_path = LOG_FILE_PATTERN % node.port
    os.mkdir(log_path)

# Raise the logging level of the Flask app, to silence it during normal tests
log = logging.getLogger('werkzeug')
log.setLevel(logging.ERROR)

# Open /dev/null to redirect stdout and stderr of chronos. This avoids spamming
# the console during tests - comment this out to get the logs when debugging
FNULL = open(os.devnull, 'w')

# The Flask app. This is used to make timer requests and receive timer pops
app = Flask(__name__)


@app.route('/pop', methods=['POST'])
def pop():
    global receiveCount
    receiveCount += 1
    return 'success'


def run_app():
    app.run(host=flask_server.ip, port=flask_server.port)


# Helper functions for the Chronos tests
def start_nodes(lower, upper):
    # Start nodes with indexes [lower, upper) and allow them time to start
    for i in range(lower, upper):
<<<<<<< HEAD
        processes.append(Popen([CHRONOS_BINARY, '--config-file',
            CONFIG_FILE_PATTERN % i, '--cluster-config-file',
            CLUSTER_CONFIG_FILE_PATTERN % i], stdout=FNULL, stderr=FNULL))

    sleep(2)

=======
        processes.append(Popen([CHRONOS_BINARY, '--config-file', CONFIG_FILE_PATTERN % i, '--cluster-config-file', CLUSTER_CONFIG_FILE_PATTERN % i],
                               stdout=FNULL, stderr=FNULL))

    sleep(2)
>>>>>>> bbb6e3a7

def kill_nodes(lower, upper):
    # kill nodes with indexes [lower, upper)
    for p in processes[lower: upper]:
        p.kill()


def node_reload_config(lower, upper):
    # SIGHUP nodes with indexes [lower, upper)
    for p in processes[lower: upper]:
        os.kill(p.pid, signal.SIGHUP)
    sleep(2)


def node_trigger_scaling(lower, upper):
    # SIGHUSR1 nodes with indexes [lower, upper)
    for p in processes[lower: upper]:
        os.kill(p.pid, signal.SIGUSR1)
    sleep(2)


def create_timers(target, num):
    # Create and send timer requests. These are all sent to the first Chronos
    # process which will replicate the timers out to the other Chronos processes
    body_dict = {
        'timing': {
            'interval': 10,
            'repeat_for': 10,
        },
        'callback': {
            'http': {
                'uri': 'http://%s:%s/pop' % (flask_server.ip, flask_server.port),
                'opaque': 'stuff',
            }
        }
    }
    for i in range(num):
        r = requests.post('http://%s:%s/timers' % (target.ip, target.port),
                          data=json.dumps(body_dict)
                          )
        assert r.status_code == 200, 'Received unexpected status code: %i' % r.status_code


def write_conf(filename, this_node):
    # Create a configuration file for a chronos process
    log_path = LOG_FILE_PATTERN % this_node.port
    with open(filename, 'w') as f:
        f.write(dedent("""\
        [http]
        bind-address = {this_node.ip}
        bind-port = {this_node.port}

        [logging]
        folder = {log_path}
        level = 5
        """).format(**locals()))


def write_cluster_conf(filename, this_node, nodes, leaving):
    # Create a configuration file for a chronos process
    with open(filename, 'w') as f:
        f.write(dedent("""\
        [cluster]
        localhost = {this_node.ip}:{this_node.port}
        """).format(**locals()))
        for node in nodes:
            f.write('node = {node.ip}:{node.port}\n'.format(**locals()))
        for node in leaving:
            f.write('leaving = {node.ip}:{node.port}\n'.format(**locals()))


# Test the resynchronization operations for Chronos.
class ChronosLiveTests(unittest.TestCase):

    @classmethod
    def setUpClass(cls):
        # Start the flask app in its own thread
        threads = []
        t = threading.Thread(target=run_app)
        t.daemon = True
        threads.append(t)
        t.start()
        sleep(1)

    def setUp(self):
        # Track the Chronos processes and timer pops
        global receiveCount
        global processes
        receiveCount = 0
        processes = []

    def tearDown(self):
        # Kill all the Chronos processes
        kill_nodes(0, len(processes))

<<<<<<< HEAD
    def assert_enough_timers_received(self, expected_number):
=======
    def assert_correct_timers_received(self, expected):
>>>>>>> bbb6e3a7
        # Check that enough timers pop as expected.
        # This should typically be as many as were added in the first place.
        # Ideally, we'd be checking where the timers popped from, but that's
        # not possible with these tests (as everything looks like it comes
        # from 127.0.0.1)
<<<<<<< HEAD
        self.assertGreaterEqual(receiveCount,
                                expected_number,
                               ('Incorrect number of popped timers: received %i, expected at least %i' %
                               (receiveCount, expected_number)))
        print receiveCount
=======
        self.assertEqual(receiveCount,
                         expected,
                         ('Incorrect number of popped timers: received %i, expected %i' %
                         (receiveCount, expected)))
>>>>>>> bbb6e3a7

    def write_config_for_nodes(self, lower, upper):
        # Write configuration files for the nodes
        for num in range(lower, upper):
            write_conf(CONFIG_FILE_PATTERN % num,
                       chronos_nodes[num])
            write_cluster_conf(CLUSTER_CONFIG_FILE_PATTERN % num,
                               chronos_nodes[num],
                               chronos_nodes[:upper],
                               [])

    def write_scale_down_config_for_all_nodes(self, leaving_lower, leaving_upper):
        # Write configuration files including leaving nodes
        for num in range(len(chronos_nodes)):
            write_cluster_conf(CLUSTER_CONFIG_FILE_PATTERN % num, chronos_nodes[num],
                               chronos_nodes[:leaving_lower] + chronos_nodes[leaving_upper:],
                               chronos_nodes[leaving_lower: leaving_upper])

    def test_scale_up(self):
        # Test that scaling up works. This test creates 2 Chronos nodes,
        # adds 100 timers, scales up to 4 Chronos nodes, then checks that
        # 100 timers pop.
<<<<<<< HEAD

        # Start initial nodes and add timers
        self.write_config_for_nodes(0, 2)
        start_nodes(0, 2)
        create_timers(chronos_nodes[0], 100)

        # Scale up
        self.write_config_for_nodes(0, 4)
        start_nodes(2, 4)
        node_reload_config(0, 2)
        node_trigger_scaling(0, 4)

        # Check that all the timers have popped
        sleep(10)
        self.assert_enough_timers_received(100)

    def atest_scale_up_and_kill(self):
        # Test that scaling up definitely moves timers. This test creates 2
        # Chronos nodes and adds 100 timers. It then scales up to 4 Chronos
        # nodes, then kills the first two nodes. It then checks at least 50
        # timers still pop (we'd expect around 75 would pop but this isn't
        # guaranteed. We check 50 so that the test is very unlikely to fail
        # but it also can't pass unless the timers have moved).
=======
>>>>>>> bbb6e3a7

        # Start initial nodes and add timers
        self.write_config_for_nodes(0, 2)
        start_nodes(0, 2)
        create_timers(chronos_nodes[0], 100)

        # Scale up
        self.write_config_for_nodes(0, 4)
        start_nodes(2, 4)
        node_reload_config(0, 2)
        node_trigger_scaling(0, 4)

        # Check that all the timers have popped
        sleep(10)
        self.assert_correct_timers_received(100)

    def atest_scale_down(self):
        # Test that scaling down works. This test creates 4 Chronos nodes,
        # adds 100 timers, scales down to 2 Chronos nodes, then checks that
        # 100 timers pop.

        # Start initial nodes and add timers
        self.write_config_for_nodes(0, 4)
        start_nodes(0, 4)
        create_timers(chronos_nodes[0], 100)

        # Scale down
        self.write_scale_down_config_for_all_nodes(2, 4)
        node_reload_config(0, 4)
        node_trigger_scaling(0, 4)
        kill_nodes(2, 4)

        # Check that all the timers have popped
        sleep(10)
        self.assert_correct_timers_received(100)

<<<<<<< HEAD
    def atest_upscale_downscale(self):
=======
    def test_scale_up_scale_down(self):
>>>>>>> bbb6e3a7
        # Test a scale up and scale down. This test creates 2 Chronos nodes,
        # and adds 100 timers. It then scales up to 4 Chronos nodes, then
        # scales back down to 2 Chronos nodes. It then checks that
        # 100 timers pop.

        # Start initial nodes and add timers
        self.write_config_for_nodes(0, 2)
        start_nodes(0, 2)
        create_timers(chronos_nodes[0], 100)

        # Scale up
        self.write_config_for_nodes(0, 4)
        start_nodes(2, 4)
        node_reload_config(0, 2)
        node_trigger_scaling(0, 4)
        sleep(10)

        # Scale down the initial nodes
        self.write_scale_down_config_for_all_nodes(0, 2)
        node_reload_config(0, 4)
        node_trigger_scaling(0, 4)

        # Check that all the timers have popped
        sleep(10)
        self.assert_correct_timers_received(100)

    def test_scale_up_and_kill(self):
        # Test that scaling up definitely moves timers. This test creates 2
        # Chronos nodes and adds 100 timers. It then scales up to 4 Chronos
        # nodes, then kills the first node. It then checks all 100 timers pop

        # Start initial nodes and add timers
        self.write_config_for_nodes(0, 2)
        start_nodes(0, 2)
        create_timers(chronos_nodes[0], 100)

        # Scale up
        self.write_config_for_nodes(0, 4)
        start_nodes(2, 4)
        node_reload_config(0, 2)
        node_trigger_scaling(0, 4)

        # Now kill the first node
        kill_nodes(0, 1)

        # Check that all the timers have popped
        sleep(10)
        self.assert_correct_timers_received(100)

if __name__ == '__main__':
    unittest.main()<|MERGE_RESOLUTION|>--- conflicted
+++ resolved
@@ -112,19 +112,11 @@
 def start_nodes(lower, upper):
     # Start nodes with indexes [lower, upper) and allow them time to start
     for i in range(lower, upper):
-<<<<<<< HEAD
         processes.append(Popen([CHRONOS_BINARY, '--config-file',
             CONFIG_FILE_PATTERN % i, '--cluster-config-file',
             CLUSTER_CONFIG_FILE_PATTERN % i], stdout=FNULL, stderr=FNULL))
 
     sleep(2)
-
-=======
-        processes.append(Popen([CHRONOS_BINARY, '--config-file', CONFIG_FILE_PATTERN % i, '--cluster-config-file', CLUSTER_CONFIG_FILE_PATTERN % i],
-                               stdout=FNULL, stderr=FNULL))
-
-    sleep(2)
->>>>>>> bbb6e3a7
 
 def kill_nodes(lower, upper):
     # kill nodes with indexes [lower, upper)
@@ -220,28 +212,16 @@
         # Kill all the Chronos processes
         kill_nodes(0, len(processes))
 
-<<<<<<< HEAD
     def assert_enough_timers_received(self, expected_number):
-=======
-    def assert_correct_timers_received(self, expected):
->>>>>>> bbb6e3a7
         # Check that enough timers pop as expected.
         # This should typically be as many as were added in the first place.
         # Ideally, we'd be checking where the timers popped from, but that's
         # not possible with these tests (as everything looks like it comes
         # from 127.0.0.1)
-<<<<<<< HEAD
-        self.assertGreaterEqual(receiveCount,
+        self.assertEqual(receiveCount,
                                 expected_number,
                                ('Incorrect number of popped timers: received %i, expected at least %i' %
                                (receiveCount, expected_number)))
-        print receiveCount
-=======
-        self.assertEqual(receiveCount,
-                         expected,
-                         ('Incorrect number of popped timers: received %i, expected %i' %
-                         (receiveCount, expected)))
->>>>>>> bbb6e3a7
 
     def write_config_for_nodes(self, lower, upper):
         # Write configuration files for the nodes
@@ -264,7 +244,6 @@
         # Test that scaling up works. This test creates 2 Chronos nodes,
         # adds 100 timers, scales up to 4 Chronos nodes, then checks that
         # 100 timers pop.
-<<<<<<< HEAD
 
         # Start initial nodes and add timers
         self.write_config_for_nodes(0, 2)
@@ -281,15 +260,31 @@
         sleep(10)
         self.assert_enough_timers_received(100)
 
-    def atest_scale_up_and_kill(self):
-        # Test that scaling up definitely moves timers. This test creates 2
-        # Chronos nodes and adds 100 timers. It then scales up to 4 Chronos
-        # nodes, then kills the first two nodes. It then checks at least 50
-        # timers still pop (we'd expect around 75 would pop but this isn't
-        # guaranteed. We check 50 so that the test is very unlikely to fail
-        # but it also can't pass unless the timers have moved).
-=======
->>>>>>> bbb6e3a7
+    def test_scale_down(self):
+        # Test that scaling down works. This test creates 4 Chronos nodes,
+        # adds 100 timers, scales down to 2 Chronos nodes, then checks that
+        # 100 timers pop.
+
+        # Start initial nodes and add timers
+        self.write_config_for_nodes(0, 4)
+        start_nodes(0, 4)
+        create_timers(chronos_nodes[0], 100)
+
+        # Scale down
+        self.write_scale_down_config_for_all_nodes(2, 4)
+        node_reload_config(0, 4)
+        node_trigger_scaling(0, 4)
+        kill_nodes(2, 4)
+
+        # Check that all the timers have popped
+        sleep(10)
+        self.assert_correct_timers_received(100)
+
+    def test_scale_up_scale_down(self):
+        # Test a scale up and scale down. This test creates 2 Chronos nodes,
+        # and adds 100 timers. It then scales up to 4 Chronos nodes, then
+        # scales back down to 2 Chronos nodes. It then checks that
+        # 100 timers pop.
 
         # Start initial nodes and add timers
         self.write_config_for_nodes(0, 2)
@@ -301,40 +296,21 @@
         start_nodes(2, 4)
         node_reload_config(0, 2)
         node_trigger_scaling(0, 4)
+        sleep(10)
+
+        # Scale down the initial nodes
+        self.write_scale_down_config_for_all_nodes(0, 2)
+        node_reload_config(0, 4)
+        node_trigger_scaling(0, 4)
 
         # Check that all the timers have popped
         sleep(10)
         self.assert_correct_timers_received(100)
 
-    def atest_scale_down(self):
-        # Test that scaling down works. This test creates 4 Chronos nodes,
-        # adds 100 timers, scales down to 2 Chronos nodes, then checks that
-        # 100 timers pop.
-
-        # Start initial nodes and add timers
-        self.write_config_for_nodes(0, 4)
-        start_nodes(0, 4)
-        create_timers(chronos_nodes[0], 100)
-
-        # Scale down
-        self.write_scale_down_config_for_all_nodes(2, 4)
-        node_reload_config(0, 4)
-        node_trigger_scaling(0, 4)
-        kill_nodes(2, 4)
-
-        # Check that all the timers have popped
-        sleep(10)
-        self.assert_correct_timers_received(100)
-
-<<<<<<< HEAD
-    def atest_upscale_downscale(self):
-=======
-    def test_scale_up_scale_down(self):
->>>>>>> bbb6e3a7
-        # Test a scale up and scale down. This test creates 2 Chronos nodes,
-        # and adds 100 timers. It then scales up to 4 Chronos nodes, then
-        # scales back down to 2 Chronos nodes. It then checks that
-        # 100 timers pop.
+    def test_scale_up_and_kill(self):
+        # Test that scaling up definitely moves timers. This test creates 2
+        # Chronos nodes and adds 100 timers. It then scales up to 4 Chronos
+        # nodes, then kills the first node. It then checks all 100 timers pop
 
         # Start initial nodes and add timers
         self.write_config_for_nodes(0, 2)
@@ -346,32 +322,6 @@
         start_nodes(2, 4)
         node_reload_config(0, 2)
         node_trigger_scaling(0, 4)
-        sleep(10)
-
-        # Scale down the initial nodes
-        self.write_scale_down_config_for_all_nodes(0, 2)
-        node_reload_config(0, 4)
-        node_trigger_scaling(0, 4)
-
-        # Check that all the timers have popped
-        sleep(10)
-        self.assert_correct_timers_received(100)
-
-    def test_scale_up_and_kill(self):
-        # Test that scaling up definitely moves timers. This test creates 2
-        # Chronos nodes and adds 100 timers. It then scales up to 4 Chronos
-        # nodes, then kills the first node. It then checks all 100 timers pop
-
-        # Start initial nodes and add timers
-        self.write_config_for_nodes(0, 2)
-        start_nodes(0, 2)
-        create_timers(chronos_nodes[0], 100)
-
-        # Scale up
-        self.write_config_for_nodes(0, 4)
-        start_nodes(2, 4)
-        node_reload_config(0, 2)
-        node_trigger_scaling(0, 4)
 
         # Now kill the first node
         kill_nodes(0, 1)
